﻿/*
* Copyright 2010-2016 Amazon.com, Inc. or its affiliates. All Rights Reserved.
*
* Licensed under the Apache License, Version 2.0 (the "License").
* You may not use this file except in compliance with the License.
* A copy of the License is located at
*
*  http://aws.amazon.com/apache2.0
*
* or in the "license" file accompanying this file. This file is distributed
* on an "AS IS" BASIS, WITHOUT WARRANTIES OR CONDITIONS OF ANY KIND, either
* express or implied. See the License for the specific language governing
* permissions and limitations under the License.
*/
#pragma once
#include <aws/ecs/ECS_EXPORTS.h>
#include <aws/ecs/ECSRequest.h>
#include <aws/core/utils/memory/stl/AWSString.h>
#include <aws/ecs/model/NetworkMode.h>
#include <aws/core/utils/memory/stl/AWSVector.h>
#include <aws/ecs/model/ContainerDefinition.h>
#include <aws/ecs/model/Volume.h>

namespace Aws
{
namespace ECS
{
namespace Model
{

  /**
   */
  class AWS_ECS_API RegisterTaskDefinitionRequest : public ECSRequest
  {
  public:
    RegisterTaskDefinitionRequest();
    Aws::String SerializePayload() const override;

    Aws::Http::HeaderValueCollection GetRequestSpecificHeaders() const override;

    /**
     * <p>You must specify a <code>family</code> for a task definition, which allows
     * you to track multiple versions of the same task definition. The
     * <code>family</code> is used as a name for your task definition. Up to 255
     * letters (uppercase and lowercase), numbers, hyphens, and underscores are
     * allowed.</p>
     */
    inline const Aws::String& GetFamily() const{ return m_family; }

    /**
     * <p>You must specify a <code>family</code> for a task definition, which allows
     * you to track multiple versions of the same task definition. The
     * <code>family</code> is used as a name for your task definition. Up to 255
     * letters (uppercase and lowercase), numbers, hyphens, and underscores are
     * allowed.</p>
     */
    inline void SetFamily(const Aws::String& value) { m_familyHasBeenSet = true; m_family = value; }

    /**
     * <p>You must specify a <code>family</code> for a task definition, which allows
     * you to track multiple versions of the same task definition. The
     * <code>family</code> is used as a name for your task definition. Up to 255
     * letters (uppercase and lowercase), numbers, hyphens, and underscores are
     * allowed.</p>
     */
    inline void SetFamily(Aws::String&& value) { m_familyHasBeenSet = true; m_family = value; }

    /**
     * <p>You must specify a <code>family</code> for a task definition, which allows
     * you to track multiple versions of the same task definition. The
     * <code>family</code> is used as a name for your task definition. Up to 255
     * letters (uppercase and lowercase), numbers, hyphens, and underscores are
     * allowed.</p>
     */
    inline void SetFamily(const char* value) { m_familyHasBeenSet = true; m_family.assign(value); }

    /**
     * <p>You must specify a <code>family</code> for a task definition, which allows
     * you to track multiple versions of the same task definition. The
     * <code>family</code> is used as a name for your task definition. Up to 255
     * letters (uppercase and lowercase), numbers, hyphens, and underscores are
     * allowed.</p>
     */
    inline RegisterTaskDefinitionRequest& WithFamily(const Aws::String& value) { SetFamily(value); return *this;}

    /**
     * <p>You must specify a <code>family</code> for a task definition, which allows
     * you to track multiple versions of the same task definition. The
     * <code>family</code> is used as a name for your task definition. Up to 255
     * letters (uppercase and lowercase), numbers, hyphens, and underscores are
     * allowed.</p>
     */
    inline RegisterTaskDefinitionRequest& WithFamily(Aws::String&& value) { SetFamily(value); return *this;}

    /**
     * <p>You must specify a <code>family</code> for a task definition, which allows
     * you to track multiple versions of the same task definition. The
     * <code>family</code> is used as a name for your task definition. Up to 255
     * letters (uppercase and lowercase), numbers, hyphens, and underscores are
     * allowed.</p>
     */
    inline RegisterTaskDefinitionRequest& WithFamily(const char* value) { SetFamily(value); return *this;}

    /**
     * <p>The Amazon Resource Name (ARN) of the IAM role that containers in this task
     * can assume. All containers in this task are granted the permissions that are
     * specified in this role.</p>
     */
    inline const Aws::String& GetTaskRoleArn() const{ return m_taskRoleArn; }

    /**
     * <p>The Amazon Resource Name (ARN) of the IAM role that containers in this task
     * can assume. All containers in this task are granted the permissions that are
     * specified in this role.</p>
     */
    inline void SetTaskRoleArn(const Aws::String& value) { m_taskRoleArnHasBeenSet = true; m_taskRoleArn = value; }

    /**
     * <p>The Amazon Resource Name (ARN) of the IAM role that containers in this task
     * can assume. All containers in this task are granted the permissions that are
     * specified in this role.</p>
     */
    inline void SetTaskRoleArn(Aws::String&& value) { m_taskRoleArnHasBeenSet = true; m_taskRoleArn = value; }

    /**
     * <p>The Amazon Resource Name (ARN) of the IAM role that containers in this task
     * can assume. All containers in this task are granted the permissions that are
     * specified in this role.</p>
     */
    inline void SetTaskRoleArn(const char* value) { m_taskRoleArnHasBeenSet = true; m_taskRoleArn.assign(value); }

    /**
     * <p>The Amazon Resource Name (ARN) of the IAM role that containers in this task
     * can assume. All containers in this task are granted the permissions that are
     * specified in this role.</p>
     */
    inline RegisterTaskDefinitionRequest& WithTaskRoleArn(const Aws::String& value) { SetTaskRoleArn(value); return *this;}

    /**
     * <p>The Amazon Resource Name (ARN) of the IAM role that containers in this task
     * can assume. All containers in this task are granted the permissions that are
     * specified in this role.</p>
     */
    inline RegisterTaskDefinitionRequest& WithTaskRoleArn(Aws::String&& value) { SetTaskRoleArn(value); return *this;}

    /**
     * <p>The Amazon Resource Name (ARN) of the IAM role that containers in this task
     * can assume. All containers in this task are granted the permissions that are
     * specified in this role.</p>
     */
    inline RegisterTaskDefinitionRequest& WithTaskRoleArn(const char* value) { SetTaskRoleArn(value); return *this;}

    /**
<<<<<<< HEAD
     * <p>A list of container definitions in JSON format that describe the different
=======
     * <p>The Docker networking mode to use for the containers in the task. The valid
     * values are <code>none</code>, <code>bridge</code>, and <code>host</code>. </p>
     * <p>The default Docker network mode is <code>bridge</code>. If the network mode
     * is set to <code>none</code>, you cannot specify port mappings in your container
     * definitions, and the task's containers do not have external connectivity. The
     * <code>host</code> network mode offers the highest networking performance for
     * containers because they use the host network stack instead of the virtualized
     * network stack provided by the <code>bridge</code> mode; however, exposed
     * container ports are mapped directly to the corresponding host port, so you
     * cannot take advantage of dynamic host port mappings or run multiple
     * instantiations of the same task on a single container instance if port mappings
     * are used.</p> <p>For more information, see <a
     * href="https://docs.docker.com/engine/reference/run/#network-settings">Network
     * settings</a> in the <i>Docker run reference</i>.</p>
     */
    inline const NetworkMode& GetNetworkMode() const{ return m_networkMode; }

    /**
     * <p>The Docker networking mode to use for the containers in the task. The valid
     * values are <code>none</code>, <code>bridge</code>, and <code>host</code>. </p>
     * <p>The default Docker network mode is <code>bridge</code>. If the network mode
     * is set to <code>none</code>, you cannot specify port mappings in your container
     * definitions, and the task's containers do not have external connectivity. The
     * <code>host</code> network mode offers the highest networking performance for
     * containers because they use the host network stack instead of the virtualized
     * network stack provided by the <code>bridge</code> mode; however, exposed
     * container ports are mapped directly to the corresponding host port, so you
     * cannot take advantage of dynamic host port mappings or run multiple
     * instantiations of the same task on a single container instance if port mappings
     * are used.</p> <p>For more information, see <a
     * href="https://docs.docker.com/engine/reference/run/#network-settings">Network
     * settings</a> in the <i>Docker run reference</i>.</p>
     */
    inline void SetNetworkMode(const NetworkMode& value) { m_networkModeHasBeenSet = true; m_networkMode = value; }

    /**
     * <p>The Docker networking mode to use for the containers in the task. The valid
     * values are <code>none</code>, <code>bridge</code>, and <code>host</code>. </p>
     * <p>The default Docker network mode is <code>bridge</code>. If the network mode
     * is set to <code>none</code>, you cannot specify port mappings in your container
     * definitions, and the task's containers do not have external connectivity. The
     * <code>host</code> network mode offers the highest networking performance for
     * containers because they use the host network stack instead of the virtualized
     * network stack provided by the <code>bridge</code> mode; however, exposed
     * container ports are mapped directly to the corresponding host port, so you
     * cannot take advantage of dynamic host port mappings or run multiple
     * instantiations of the same task on a single container instance if port mappings
     * are used.</p> <p>For more information, see <a
     * href="https://docs.docker.com/engine/reference/run/#network-settings">Network
     * settings</a> in the <i>Docker run reference</i>.</p>
     */
    inline void SetNetworkMode(NetworkMode&& value) { m_networkModeHasBeenSet = true; m_networkMode = value; }

    /**
     * <p>The Docker networking mode to use for the containers in the task. The valid
     * values are <code>none</code>, <code>bridge</code>, and <code>host</code>. </p>
     * <p>The default Docker network mode is <code>bridge</code>. If the network mode
     * is set to <code>none</code>, you cannot specify port mappings in your container
     * definitions, and the task's containers do not have external connectivity. The
     * <code>host</code> network mode offers the highest networking performance for
     * containers because they use the host network stack instead of the virtualized
     * network stack provided by the <code>bridge</code> mode; however, exposed
     * container ports are mapped directly to the corresponding host port, so you
     * cannot take advantage of dynamic host port mappings or run multiple
     * instantiations of the same task on a single container instance if port mappings
     * are used.</p> <p>For more information, see <a
     * href="https://docs.docker.com/engine/reference/run/#network-settings">Network
     * settings</a> in the <i>Docker run reference</i>.</p>
     */
    inline RegisterTaskDefinitionRequest& WithNetworkMode(const NetworkMode& value) { SetNetworkMode(value); return *this;}

    /**
     * <p>The Docker networking mode to use for the containers in the task. The valid
     * values are <code>none</code>, <code>bridge</code>, and <code>host</code>. </p>
     * <p>The default Docker network mode is <code>bridge</code>. If the network mode
     * is set to <code>none</code>, you cannot specify port mappings in your container
     * definitions, and the task's containers do not have external connectivity. The
     * <code>host</code> network mode offers the highest networking performance for
     * containers because they use the host network stack instead of the virtualized
     * network stack provided by the <code>bridge</code> mode; however, exposed
     * container ports are mapped directly to the corresponding host port, so you
     * cannot take advantage of dynamic host port mappings or run multiple
     * instantiations of the same task on a single container instance if port mappings
     * are used.</p> <p>For more information, see <a
     * href="https://docs.docker.com/engine/reference/run/#network-settings">Network
     * settings</a> in the <i>Docker run reference</i>.</p>
     */
    inline RegisterTaskDefinitionRequest& WithNetworkMode(NetworkMode&& value) { SetNetworkMode(value); return *this;}

    /**
     * <p>A list of container definitions in JSON format that describe the different
>>>>>>> c0fde026
     * containers that make up your task.</p>
     */
    inline const Aws::Vector<ContainerDefinition>& GetContainerDefinitions() const{ return m_containerDefinitions; }

    /**
     * <p>A list of container definitions in JSON format that describe the different
     * containers that make up your task.</p>
     */
    inline void SetContainerDefinitions(const Aws::Vector<ContainerDefinition>& value) { m_containerDefinitionsHasBeenSet = true; m_containerDefinitions = value; }

    /**
     * <p>A list of container definitions in JSON format that describe the different
     * containers that make up your task.</p>
     */
    inline void SetContainerDefinitions(Aws::Vector<ContainerDefinition>&& value) { m_containerDefinitionsHasBeenSet = true; m_containerDefinitions = value; }

    /**
     * <p>A list of container definitions in JSON format that describe the different
     * containers that make up your task.</p>
     */
    inline RegisterTaskDefinitionRequest& WithContainerDefinitions(const Aws::Vector<ContainerDefinition>& value) { SetContainerDefinitions(value); return *this;}

    /**
     * <p>A list of container definitions in JSON format that describe the different
     * containers that make up your task.</p>
     */
    inline RegisterTaskDefinitionRequest& WithContainerDefinitions(Aws::Vector<ContainerDefinition>&& value) { SetContainerDefinitions(value); return *this;}

    /**
     * <p>A list of container definitions in JSON format that describe the different
     * containers that make up your task.</p>
     */
    inline RegisterTaskDefinitionRequest& AddContainerDefinitions(const ContainerDefinition& value) { m_containerDefinitionsHasBeenSet = true; m_containerDefinitions.push_back(value); return *this; }

    /**
     * <p>A list of container definitions in JSON format that describe the different
     * containers that make up your task.</p>
     */
    inline RegisterTaskDefinitionRequest& AddContainerDefinitions(ContainerDefinition&& value) { m_containerDefinitionsHasBeenSet = true; m_containerDefinitions.push_back(value); return *this; }

    /**
     * <p>A list of volume definitions in JSON format that containers in your task may
     * use.</p>
     */
    inline const Aws::Vector<Volume>& GetVolumes() const{ return m_volumes; }

    /**
     * <p>A list of volume definitions in JSON format that containers in your task may
     * use.</p>
     */
    inline void SetVolumes(const Aws::Vector<Volume>& value) { m_volumesHasBeenSet = true; m_volumes = value; }

    /**
     * <p>A list of volume definitions in JSON format that containers in your task may
     * use.</p>
     */
    inline void SetVolumes(Aws::Vector<Volume>&& value) { m_volumesHasBeenSet = true; m_volumes = value; }

    /**
     * <p>A list of volume definitions in JSON format that containers in your task may
     * use.</p>
     */
    inline RegisterTaskDefinitionRequest& WithVolumes(const Aws::Vector<Volume>& value) { SetVolumes(value); return *this;}

    /**
     * <p>A list of volume definitions in JSON format that containers in your task may
     * use.</p>
     */
    inline RegisterTaskDefinitionRequest& WithVolumes(Aws::Vector<Volume>&& value) { SetVolumes(value); return *this;}

    /**
     * <p>A list of volume definitions in JSON format that containers in your task may
     * use.</p>
     */
    inline RegisterTaskDefinitionRequest& AddVolumes(const Volume& value) { m_volumesHasBeenSet = true; m_volumes.push_back(value); return *this; }

    /**
     * <p>A list of volume definitions in JSON format that containers in your task may
     * use.</p>
     */
    inline RegisterTaskDefinitionRequest& AddVolumes(Volume&& value) { m_volumesHasBeenSet = true; m_volumes.push_back(value); return *this; }

  private:
    Aws::String m_family;
    bool m_familyHasBeenSet;
    Aws::String m_taskRoleArn;
    bool m_taskRoleArnHasBeenSet;
    NetworkMode m_networkMode;
    bool m_networkModeHasBeenSet;
    Aws::Vector<ContainerDefinition> m_containerDefinitions;
    bool m_containerDefinitionsHasBeenSet;
    Aws::Vector<Volume> m_volumes;
    bool m_volumesHasBeenSet;
  };

} // namespace Model
} // namespace ECS
} // namespace Aws<|MERGE_RESOLUTION|>--- conflicted
+++ resolved
@@ -39,291 +39,287 @@
     Aws::Http::HeaderValueCollection GetRequestSpecificHeaders() const override;
 
     /**
-     * <p>You must specify a <code>family</code> for a task definition, which allows
-     * you to track multiple versions of the same task definition. The
-     * <code>family</code> is used as a name for your task definition. Up to 255
-     * letters (uppercase and lowercase), numbers, hyphens, and underscores are
+     * <p>You must specify a <code>family</code> for a task definition, which allows
+     * you to track multiple versions of the same task definition. The
+     * <code>family</code> is used as a name for your task definition. Up to 255
+     * letters (uppercase and lowercase), numbers, hyphens, and underscores are
      * allowed.</p>
      */
     inline const Aws::String& GetFamily() const{ return m_family; }
 
     /**
-     * <p>You must specify a <code>family</code> for a task definition, which allows
-     * you to track multiple versions of the same task definition. The
-     * <code>family</code> is used as a name for your task definition. Up to 255
-     * letters (uppercase and lowercase), numbers, hyphens, and underscores are
+     * <p>You must specify a <code>family</code> for a task definition, which allows
+     * you to track multiple versions of the same task definition. The
+     * <code>family</code> is used as a name for your task definition. Up to 255
+     * letters (uppercase and lowercase), numbers, hyphens, and underscores are
      * allowed.</p>
      */
     inline void SetFamily(const Aws::String& value) { m_familyHasBeenSet = true; m_family = value; }
 
     /**
-     * <p>You must specify a <code>family</code> for a task definition, which allows
-     * you to track multiple versions of the same task definition. The
-     * <code>family</code> is used as a name for your task definition. Up to 255
-     * letters (uppercase and lowercase), numbers, hyphens, and underscores are
+     * <p>You must specify a <code>family</code> for a task definition, which allows
+     * you to track multiple versions of the same task definition. The
+     * <code>family</code> is used as a name for your task definition. Up to 255
+     * letters (uppercase and lowercase), numbers, hyphens, and underscores are
      * allowed.</p>
      */
     inline void SetFamily(Aws::String&& value) { m_familyHasBeenSet = true; m_family = value; }
 
     /**
-     * <p>You must specify a <code>family</code> for a task definition, which allows
-     * you to track multiple versions of the same task definition. The
-     * <code>family</code> is used as a name for your task definition. Up to 255
-     * letters (uppercase and lowercase), numbers, hyphens, and underscores are
+     * <p>You must specify a <code>family</code> for a task definition, which allows
+     * you to track multiple versions of the same task definition. The
+     * <code>family</code> is used as a name for your task definition. Up to 255
+     * letters (uppercase and lowercase), numbers, hyphens, and underscores are
      * allowed.</p>
      */
     inline void SetFamily(const char* value) { m_familyHasBeenSet = true; m_family.assign(value); }
 
     /**
-     * <p>You must specify a <code>family</code> for a task definition, which allows
-     * you to track multiple versions of the same task definition. The
-     * <code>family</code> is used as a name for your task definition. Up to 255
-     * letters (uppercase and lowercase), numbers, hyphens, and underscores are
+     * <p>You must specify a <code>family</code> for a task definition, which allows
+     * you to track multiple versions of the same task definition. The
+     * <code>family</code> is used as a name for your task definition. Up to 255
+     * letters (uppercase and lowercase), numbers, hyphens, and underscores are
      * allowed.</p>
      */
     inline RegisterTaskDefinitionRequest& WithFamily(const Aws::String& value) { SetFamily(value); return *this;}
 
     /**
-     * <p>You must specify a <code>family</code> for a task definition, which allows
-     * you to track multiple versions of the same task definition. The
-     * <code>family</code> is used as a name for your task definition. Up to 255
-     * letters (uppercase and lowercase), numbers, hyphens, and underscores are
+     * <p>You must specify a <code>family</code> for a task definition, which allows
+     * you to track multiple versions of the same task definition. The
+     * <code>family</code> is used as a name for your task definition. Up to 255
+     * letters (uppercase and lowercase), numbers, hyphens, and underscores are
      * allowed.</p>
      */
     inline RegisterTaskDefinitionRequest& WithFamily(Aws::String&& value) { SetFamily(value); return *this;}
 
     /**
-     * <p>You must specify a <code>family</code> for a task definition, which allows
-     * you to track multiple versions of the same task definition. The
-     * <code>family</code> is used as a name for your task definition. Up to 255
-     * letters (uppercase and lowercase), numbers, hyphens, and underscores are
+     * <p>You must specify a <code>family</code> for a task definition, which allows
+     * you to track multiple versions of the same task definition. The
+     * <code>family</code> is used as a name for your task definition. Up to 255
+     * letters (uppercase and lowercase), numbers, hyphens, and underscores are
      * allowed.</p>
      */
     inline RegisterTaskDefinitionRequest& WithFamily(const char* value) { SetFamily(value); return *this;}
 
     /**
-     * <p>The Amazon Resource Name (ARN) of the IAM role that containers in this task
-     * can assume. All containers in this task are granted the permissions that are
+     * <p>The Amazon Resource Name (ARN) of the IAM role that containers in this task
+     * can assume. All containers in this task are granted the permissions that are
      * specified in this role.</p>
      */
     inline const Aws::String& GetTaskRoleArn() const{ return m_taskRoleArn; }
 
     /**
-     * <p>The Amazon Resource Name (ARN) of the IAM role that containers in this task
-     * can assume. All containers in this task are granted the permissions that are
+     * <p>The Amazon Resource Name (ARN) of the IAM role that containers in this task
+     * can assume. All containers in this task are granted the permissions that are
      * specified in this role.</p>
      */
     inline void SetTaskRoleArn(const Aws::String& value) { m_taskRoleArnHasBeenSet = true; m_taskRoleArn = value; }
 
     /**
-     * <p>The Amazon Resource Name (ARN) of the IAM role that containers in this task
-     * can assume. All containers in this task are granted the permissions that are
+     * <p>The Amazon Resource Name (ARN) of the IAM role that containers in this task
+     * can assume. All containers in this task are granted the permissions that are
      * specified in this role.</p>
      */
     inline void SetTaskRoleArn(Aws::String&& value) { m_taskRoleArnHasBeenSet = true; m_taskRoleArn = value; }
 
     /**
-     * <p>The Amazon Resource Name (ARN) of the IAM role that containers in this task
-     * can assume. All containers in this task are granted the permissions that are
+     * <p>The Amazon Resource Name (ARN) of the IAM role that containers in this task
+     * can assume. All containers in this task are granted the permissions that are
      * specified in this role.</p>
      */
     inline void SetTaskRoleArn(const char* value) { m_taskRoleArnHasBeenSet = true; m_taskRoleArn.assign(value); }
 
     /**
-     * <p>The Amazon Resource Name (ARN) of the IAM role that containers in this task
-     * can assume. All containers in this task are granted the permissions that are
+     * <p>The Amazon Resource Name (ARN) of the IAM role that containers in this task
+     * can assume. All containers in this task are granted the permissions that are
      * specified in this role.</p>
      */
     inline RegisterTaskDefinitionRequest& WithTaskRoleArn(const Aws::String& value) { SetTaskRoleArn(value); return *this;}
 
     /**
-     * <p>The Amazon Resource Name (ARN) of the IAM role that containers in this task
-     * can assume. All containers in this task are granted the permissions that are
+     * <p>The Amazon Resource Name (ARN) of the IAM role that containers in this task
+     * can assume. All containers in this task are granted the permissions that are
      * specified in this role.</p>
      */
     inline RegisterTaskDefinitionRequest& WithTaskRoleArn(Aws::String&& value) { SetTaskRoleArn(value); return *this;}
 
     /**
-     * <p>The Amazon Resource Name (ARN) of the IAM role that containers in this task
-     * can assume. All containers in this task are granted the permissions that are
+     * <p>The Amazon Resource Name (ARN) of the IAM role that containers in this task
+     * can assume. All containers in this task are granted the permissions that are
      * specified in this role.</p>
      */
     inline RegisterTaskDefinitionRequest& WithTaskRoleArn(const char* value) { SetTaskRoleArn(value); return *this;}
 
     /**
-<<<<<<< HEAD
+     * <p>The Docker networking mode to use for the containers in the task. The valid
+     * values are <code>none</code>, <code>bridge</code>, and <code>host</code>. </p>
+     * <p>The default Docker network mode is <code>bridge</code>. If the network mode
+     * is set to <code>none</code>, you cannot specify port mappings in your container
+     * definitions, and the task's containers do not have external connectivity. The
+     * <code>host</code> network mode offers the highest networking performance for
+     * containers because they use the host network stack instead of the virtualized
+     * network stack provided by the <code>bridge</code> mode; however, exposed
+     * container ports are mapped directly to the corresponding host port, so you
+     * cannot take advantage of dynamic host port mappings or run multiple
+     * instantiations of the same task on a single container instance if port mappings
+     * are used.</p> <p>For more information, see <a
+     * href="https://docs.docker.com/engine/reference/run/#network-settings">Network
+     * settings</a> in the <i>Docker run reference</i>.</p>
+     */
+    inline const NetworkMode& GetNetworkMode() const{ return m_networkMode; }
+
+    /**
+     * <p>The Docker networking mode to use for the containers in the task. The valid
+     * values are <code>none</code>, <code>bridge</code>, and <code>host</code>. </p>
+     * <p>The default Docker network mode is <code>bridge</code>. If the network mode
+     * is set to <code>none</code>, you cannot specify port mappings in your container
+     * definitions, and the task's containers do not have external connectivity. The
+     * <code>host</code> network mode offers the highest networking performance for
+     * containers because they use the host network stack instead of the virtualized
+     * network stack provided by the <code>bridge</code> mode; however, exposed
+     * container ports are mapped directly to the corresponding host port, so you
+     * cannot take advantage of dynamic host port mappings or run multiple
+     * instantiations of the same task on a single container instance if port mappings
+     * are used.</p> <p>For more information, see <a
+     * href="https://docs.docker.com/engine/reference/run/#network-settings">Network
+     * settings</a> in the <i>Docker run reference</i>.</p>
+     */
+    inline void SetNetworkMode(const NetworkMode& value) { m_networkModeHasBeenSet = true; m_networkMode = value; }
+
+    /**
+     * <p>The Docker networking mode to use for the containers in the task. The valid
+     * values are <code>none</code>, <code>bridge</code>, and <code>host</code>. </p>
+     * <p>The default Docker network mode is <code>bridge</code>. If the network mode
+     * is set to <code>none</code>, you cannot specify port mappings in your container
+     * definitions, and the task's containers do not have external connectivity. The
+     * <code>host</code> network mode offers the highest networking performance for
+     * containers because they use the host network stack instead of the virtualized
+     * network stack provided by the <code>bridge</code> mode; however, exposed
+     * container ports are mapped directly to the corresponding host port, so you
+     * cannot take advantage of dynamic host port mappings or run multiple
+     * instantiations of the same task on a single container instance if port mappings
+     * are used.</p> <p>For more information, see <a
+     * href="https://docs.docker.com/engine/reference/run/#network-settings">Network
+     * settings</a> in the <i>Docker run reference</i>.</p>
+     */
+    inline void SetNetworkMode(NetworkMode&& value) { m_networkModeHasBeenSet = true; m_networkMode = value; }
+
+    /**
+     * <p>The Docker networking mode to use for the containers in the task. The valid
+     * values are <code>none</code>, <code>bridge</code>, and <code>host</code>. </p>
+     * <p>The default Docker network mode is <code>bridge</code>. If the network mode
+     * is set to <code>none</code>, you cannot specify port mappings in your container
+     * definitions, and the task's containers do not have external connectivity. The
+     * <code>host</code> network mode offers the highest networking performance for
+     * containers because they use the host network stack instead of the virtualized
+     * network stack provided by the <code>bridge</code> mode; however, exposed
+     * container ports are mapped directly to the corresponding host port, so you
+     * cannot take advantage of dynamic host port mappings or run multiple
+     * instantiations of the same task on a single container instance if port mappings
+     * are used.</p> <p>For more information, see <a
+     * href="https://docs.docker.com/engine/reference/run/#network-settings">Network
+     * settings</a> in the <i>Docker run reference</i>.</p>
+     */
+    inline RegisterTaskDefinitionRequest& WithNetworkMode(const NetworkMode& value) { SetNetworkMode(value); return *this;}
+
+    /**
+     * <p>The Docker networking mode to use for the containers in the task. The valid
+     * values are <code>none</code>, <code>bridge</code>, and <code>host</code>. </p>
+     * <p>The default Docker network mode is <code>bridge</code>. If the network mode
+     * is set to <code>none</code>, you cannot specify port mappings in your container
+     * definitions, and the task's containers do not have external connectivity. The
+     * <code>host</code> network mode offers the highest networking performance for
+     * containers because they use the host network stack instead of the virtualized
+     * network stack provided by the <code>bridge</code> mode; however, exposed
+     * container ports are mapped directly to the corresponding host port, so you
+     * cannot take advantage of dynamic host port mappings or run multiple
+     * instantiations of the same task on a single container instance if port mappings
+     * are used.</p> <p>For more information, see <a
+     * href="https://docs.docker.com/engine/reference/run/#network-settings">Network
+     * settings</a> in the <i>Docker run reference</i>.</p>
+     */
+    inline RegisterTaskDefinitionRequest& WithNetworkMode(NetworkMode&& value) { SetNetworkMode(value); return *this;}
+
+    /**
      * <p>A list of container definitions in JSON format that describe the different
-=======
-     * <p>The Docker networking mode to use for the containers in the task. The valid
-     * values are <code>none</code>, <code>bridge</code>, and <code>host</code>. </p>
-     * <p>The default Docker network mode is <code>bridge</code>. If the network mode
-     * is set to <code>none</code>, you cannot specify port mappings in your container
-     * definitions, and the task's containers do not have external connectivity. The
-     * <code>host</code> network mode offers the highest networking performance for
-     * containers because they use the host network stack instead of the virtualized
-     * network stack provided by the <code>bridge</code> mode; however, exposed
-     * container ports are mapped directly to the corresponding host port, so you
-     * cannot take advantage of dynamic host port mappings or run multiple
-     * instantiations of the same task on a single container instance if port mappings
-     * are used.</p> <p>For more information, see <a
-     * href="https://docs.docker.com/engine/reference/run/#network-settings">Network
-     * settings</a> in the <i>Docker run reference</i>.</p>
-     */
-    inline const NetworkMode& GetNetworkMode() const{ return m_networkMode; }
-
-    /**
-     * <p>The Docker networking mode to use for the containers in the task. The valid
-     * values are <code>none</code>, <code>bridge</code>, and <code>host</code>. </p>
-     * <p>The default Docker network mode is <code>bridge</code>. If the network mode
-     * is set to <code>none</code>, you cannot specify port mappings in your container
-     * definitions, and the task's containers do not have external connectivity. The
-     * <code>host</code> network mode offers the highest networking performance for
-     * containers because they use the host network stack instead of the virtualized
-     * network stack provided by the <code>bridge</code> mode; however, exposed
-     * container ports are mapped directly to the corresponding host port, so you
-     * cannot take advantage of dynamic host port mappings or run multiple
-     * instantiations of the same task on a single container instance if port mappings
-     * are used.</p> <p>For more information, see <a
-     * href="https://docs.docker.com/engine/reference/run/#network-settings">Network
-     * settings</a> in the <i>Docker run reference</i>.</p>
-     */
-    inline void SetNetworkMode(const NetworkMode& value) { m_networkModeHasBeenSet = true; m_networkMode = value; }
-
-    /**
-     * <p>The Docker networking mode to use for the containers in the task. The valid
-     * values are <code>none</code>, <code>bridge</code>, and <code>host</code>. </p>
-     * <p>The default Docker network mode is <code>bridge</code>. If the network mode
-     * is set to <code>none</code>, you cannot specify port mappings in your container
-     * definitions, and the task's containers do not have external connectivity. The
-     * <code>host</code> network mode offers the highest networking performance for
-     * containers because they use the host network stack instead of the virtualized
-     * network stack provided by the <code>bridge</code> mode; however, exposed
-     * container ports are mapped directly to the corresponding host port, so you
-     * cannot take advantage of dynamic host port mappings or run multiple
-     * instantiations of the same task on a single container instance if port mappings
-     * are used.</p> <p>For more information, see <a
-     * href="https://docs.docker.com/engine/reference/run/#network-settings">Network
-     * settings</a> in the <i>Docker run reference</i>.</p>
-     */
-    inline void SetNetworkMode(NetworkMode&& value) { m_networkModeHasBeenSet = true; m_networkMode = value; }
-
-    /**
-     * <p>The Docker networking mode to use for the containers in the task. The valid
-     * values are <code>none</code>, <code>bridge</code>, and <code>host</code>. </p>
-     * <p>The default Docker network mode is <code>bridge</code>. If the network mode
-     * is set to <code>none</code>, you cannot specify port mappings in your container
-     * definitions, and the task's containers do not have external connectivity. The
-     * <code>host</code> network mode offers the highest networking performance for
-     * containers because they use the host network stack instead of the virtualized
-     * network stack provided by the <code>bridge</code> mode; however, exposed
-     * container ports are mapped directly to the corresponding host port, so you
-     * cannot take advantage of dynamic host port mappings or run multiple
-     * instantiations of the same task on a single container instance if port mappings
-     * are used.</p> <p>For more information, see <a
-     * href="https://docs.docker.com/engine/reference/run/#network-settings">Network
-     * settings</a> in the <i>Docker run reference</i>.</p>
-     */
-    inline RegisterTaskDefinitionRequest& WithNetworkMode(const NetworkMode& value) { SetNetworkMode(value); return *this;}
-
-    /**
-     * <p>The Docker networking mode to use for the containers in the task. The valid
-     * values are <code>none</code>, <code>bridge</code>, and <code>host</code>. </p>
-     * <p>The default Docker network mode is <code>bridge</code>. If the network mode
-     * is set to <code>none</code>, you cannot specify port mappings in your container
-     * definitions, and the task's containers do not have external connectivity. The
-     * <code>host</code> network mode offers the highest networking performance for
-     * containers because they use the host network stack instead of the virtualized
-     * network stack provided by the <code>bridge</code> mode; however, exposed
-     * container ports are mapped directly to the corresponding host port, so you
-     * cannot take advantage of dynamic host port mappings or run multiple
-     * instantiations of the same task on a single container instance if port mappings
-     * are used.</p> <p>For more information, see <a
-     * href="https://docs.docker.com/engine/reference/run/#network-settings">Network
-     * settings</a> in the <i>Docker run reference</i>.</p>
-     */
-    inline RegisterTaskDefinitionRequest& WithNetworkMode(NetworkMode&& value) { SetNetworkMode(value); return *this;}
-
-    /**
-     * <p>A list of container definitions in JSON format that describe the different
->>>>>>> c0fde026
      * containers that make up your task.</p>
      */
     inline const Aws::Vector<ContainerDefinition>& GetContainerDefinitions() const{ return m_containerDefinitions; }
 
     /**
-     * <p>A list of container definitions in JSON format that describe the different
+     * <p>A list of container definitions in JSON format that describe the different
      * containers that make up your task.</p>
      */
     inline void SetContainerDefinitions(const Aws::Vector<ContainerDefinition>& value) { m_containerDefinitionsHasBeenSet = true; m_containerDefinitions = value; }
 
     /**
-     * <p>A list of container definitions in JSON format that describe the different
+     * <p>A list of container definitions in JSON format that describe the different
      * containers that make up your task.</p>
      */
     inline void SetContainerDefinitions(Aws::Vector<ContainerDefinition>&& value) { m_containerDefinitionsHasBeenSet = true; m_containerDefinitions = value; }
 
     /**
-     * <p>A list of container definitions in JSON format that describe the different
+     * <p>A list of container definitions in JSON format that describe the different
      * containers that make up your task.</p>
      */
     inline RegisterTaskDefinitionRequest& WithContainerDefinitions(const Aws::Vector<ContainerDefinition>& value) { SetContainerDefinitions(value); return *this;}
 
     /**
-     * <p>A list of container definitions in JSON format that describe the different
+     * <p>A list of container definitions in JSON format that describe the different
      * containers that make up your task.</p>
      */
     inline RegisterTaskDefinitionRequest& WithContainerDefinitions(Aws::Vector<ContainerDefinition>&& value) { SetContainerDefinitions(value); return *this;}
 
     /**
-     * <p>A list of container definitions in JSON format that describe the different
+     * <p>A list of container definitions in JSON format that describe the different
      * containers that make up your task.</p>
      */
     inline RegisterTaskDefinitionRequest& AddContainerDefinitions(const ContainerDefinition& value) { m_containerDefinitionsHasBeenSet = true; m_containerDefinitions.push_back(value); return *this; }
 
     /**
-     * <p>A list of container definitions in JSON format that describe the different
+     * <p>A list of container definitions in JSON format that describe the different
      * containers that make up your task.</p>
      */
     inline RegisterTaskDefinitionRequest& AddContainerDefinitions(ContainerDefinition&& value) { m_containerDefinitionsHasBeenSet = true; m_containerDefinitions.push_back(value); return *this; }
 
     /**
-     * <p>A list of volume definitions in JSON format that containers in your task may
+     * <p>A list of volume definitions in JSON format that containers in your task may
      * use.</p>
      */
     inline const Aws::Vector<Volume>& GetVolumes() const{ return m_volumes; }
 
     /**
-     * <p>A list of volume definitions in JSON format that containers in your task may
+     * <p>A list of volume definitions in JSON format that containers in your task may
      * use.</p>
      */
     inline void SetVolumes(const Aws::Vector<Volume>& value) { m_volumesHasBeenSet = true; m_volumes = value; }
 
     /**
-     * <p>A list of volume definitions in JSON format that containers in your task may
+     * <p>A list of volume definitions in JSON format that containers in your task may
      * use.</p>
      */
     inline void SetVolumes(Aws::Vector<Volume>&& value) { m_volumesHasBeenSet = true; m_volumes = value; }
 
     /**
-     * <p>A list of volume definitions in JSON format that containers in your task may
+     * <p>A list of volume definitions in JSON format that containers in your task may
      * use.</p>
      */
     inline RegisterTaskDefinitionRequest& WithVolumes(const Aws::Vector<Volume>& value) { SetVolumes(value); return *this;}
 
     /**
-     * <p>A list of volume definitions in JSON format that containers in your task may
+     * <p>A list of volume definitions in JSON format that containers in your task may
      * use.</p>
      */
     inline RegisterTaskDefinitionRequest& WithVolumes(Aws::Vector<Volume>&& value) { SetVolumes(value); return *this;}
 
     /**
-     * <p>A list of volume definitions in JSON format that containers in your task may
+     * <p>A list of volume definitions in JSON format that containers in your task may
      * use.</p>
      */
     inline RegisterTaskDefinitionRequest& AddVolumes(const Volume& value) { m_volumesHasBeenSet = true; m_volumes.push_back(value); return *this; }
 
     /**
-     * <p>A list of volume definitions in JSON format that containers in your task may
+     * <p>A list of volume definitions in JSON format that containers in your task may
      * use.</p>
      */
     inline RegisterTaskDefinitionRequest& AddVolumes(Volume&& value) { m_volumesHasBeenSet = true; m_volumes.push_back(value); return *this; }
