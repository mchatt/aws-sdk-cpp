﻿/*
* Copyright 2010-2016 Amazon.com, Inc. or its affiliates. All Rights Reserved.
*
* Licensed under the Apache License, Version 2.0 (the "License").
* You may not use this file except in compliance with the License.
* A copy of the License is located at
*
*  http://aws.amazon.com/apache2.0
*
* or in the "license" file accompanying this file. This file is distributed
* on an "AS IS" BASIS, WITHOUT WARRANTIES OR CONDITIONS OF ANY KIND, either
* express or implied. See the License for the specific language governing
* permissions and limitations under the License.
*/
#pragma once
#include <aws/cloudtrail/CloudTrail_EXPORTS.h>
#include <aws/core/utils/memory/stl/AWSString.h>
#include <aws/core/utils/DateTime.h>
#include <aws/core/utils/memory/stl/AWSVector.h>
#include <aws/cloudtrail/model/Resource.h>

namespace Aws
{
namespace Utils
{
namespace Json
{
  class JsonValue;
} // namespace Json
} // namespace Utils
namespace CloudTrail
{
namespace Model
{

  /**
   * <p>Contains information about an event that was returned by a lookup request.
   * The result includes a representation of a CloudTrail event.</p>
   */
  class AWS_CLOUDTRAIL_API Event
  {
  public:
    Event();
    Event(const Aws::Utils::Json::JsonValue& jsonValue);
    Event& operator=(const Aws::Utils::Json::JsonValue& jsonValue);
    Aws::Utils::Json::JsonValue Jsonize() const;

    /**
     * <p>The CloudTrail ID of the event returned.</p>
     */
    inline const Aws::String& GetEventId() const{ return m_eventId; }

    /**
     * <p>The CloudTrail ID of the event returned.</p>
     */
    inline void SetEventId(const Aws::String& value) { m_eventIdHasBeenSet = true; m_eventId = value; }

    /**
     * <p>The CloudTrail ID of the event returned.</p>
     */
    inline void SetEventId(Aws::String&& value) { m_eventIdHasBeenSet = true; m_eventId = value; }

    /**
     * <p>The CloudTrail ID of the event returned.</p>
     */
    inline void SetEventId(const char* value) { m_eventIdHasBeenSet = true; m_eventId.assign(value); }

    /**
     * <p>The CloudTrail ID of the event returned.</p>
     */
    inline Event& WithEventId(const Aws::String& value) { SetEventId(value); return *this;}

    /**
     * <p>The CloudTrail ID of the event returned.</p>
     */
    inline Event& WithEventId(Aws::String&& value) { SetEventId(value); return *this;}

    /**
     * <p>The CloudTrail ID of the event returned.</p>
     */
    inline Event& WithEventId(const char* value) { SetEventId(value); return *this;}

    /**
     * <p>The name of the event returned.</p>
     */
    inline const Aws::String& GetEventName() const{ return m_eventName; }

    /**
     * <p>The name of the event returned.</p>
     */
    inline void SetEventName(const Aws::String& value) { m_eventNameHasBeenSet = true; m_eventName = value; }

    /**
     * <p>The name of the event returned.</p>
     */
    inline void SetEventName(Aws::String&& value) { m_eventNameHasBeenSet = true; m_eventName = value; }

    /**
     * <p>The name of the event returned.</p>
     */
    inline void SetEventName(const char* value) { m_eventNameHasBeenSet = true; m_eventName.assign(value); }

    /**
     * <p>The name of the event returned.</p>
     */
    inline Event& WithEventName(const Aws::String& value) { SetEventName(value); return *this;}

    /**
     * <p>The name of the event returned.</p>
     */
    inline Event& WithEventName(Aws::String&& value) { SetEventName(value); return *this;}

    /**
     * <p>The name of the event returned.</p>
     */
    inline Event& WithEventName(const char* value) { SetEventName(value); return *this;}

    /**
     * <p>The date and time of the event returned.</p>
     */
    inline const Aws::Utils::DateTime& GetEventTime() const{ return m_eventTime; }

    /**
     * <p>The date and time of the event returned.</p>
     */
    inline void SetEventTime(const Aws::Utils::DateTime& value) { m_eventTimeHasBeenSet = true; m_eventTime = value; }

    /**
     * <p>The date and time of the event returned.</p>
     */
    inline void SetEventTime(Aws::Utils::DateTime&& value) { m_eventTimeHasBeenSet = true; m_eventTime = value; }

    /**
     * <p>The date and time of the event returned.</p>
     */
    inline Event& WithEventTime(const Aws::Utils::DateTime& value) { SetEventTime(value); return *this;}

    /**
     * <p>The date and time of the event returned.</p>
     */
    inline Event& WithEventTime(Aws::Utils::DateTime&& value) { SetEventTime(value); return *this;}

    /**
<<<<<<< HEAD
     * <p>A user name or role name of the requester that called the API in the event
=======
     * <p>The AWS service that the request was made to.</p>
     */
    inline const Aws::String& GetEventSource() const{ return m_eventSource; }

    /**
     * <p>The AWS service that the request was made to.</p>
     */
    inline void SetEventSource(const Aws::String& value) { m_eventSourceHasBeenSet = true; m_eventSource = value; }

    /**
     * <p>The AWS service that the request was made to.</p>
     */
    inline void SetEventSource(Aws::String&& value) { m_eventSourceHasBeenSet = true; m_eventSource = value; }

    /**
     * <p>The AWS service that the request was made to.</p>
     */
    inline void SetEventSource(const char* value) { m_eventSourceHasBeenSet = true; m_eventSource.assign(value); }

    /**
     * <p>The AWS service that the request was made to.</p>
     */
    inline Event& WithEventSource(const Aws::String& value) { SetEventSource(value); return *this;}

    /**
     * <p>The AWS service that the request was made to.</p>
     */
    inline Event& WithEventSource(Aws::String&& value) { SetEventSource(value); return *this;}

    /**
     * <p>The AWS service that the request was made to.</p>
     */
    inline Event& WithEventSource(const char* value) { SetEventSource(value); return *this;}

    /**
     * <p>A user name or role name of the requester that called the API in the event
>>>>>>> 86afec9b
     * returned.</p>
     */
    inline const Aws::String& GetUsername() const{ return m_username; }

    /**
     * <p>A user name or role name of the requester that called the API in the event
     * returned.</p>
     */
    inline void SetUsername(const Aws::String& value) { m_usernameHasBeenSet = true; m_username = value; }

    /**
     * <p>A user name or role name of the requester that called the API in the event
     * returned.</p>
     */
    inline void SetUsername(Aws::String&& value) { m_usernameHasBeenSet = true; m_username = value; }

    /**
     * <p>A user name or role name of the requester that called the API in the event
     * returned.</p>
     */
    inline void SetUsername(const char* value) { m_usernameHasBeenSet = true; m_username.assign(value); }

    /**
     * <p>A user name or role name of the requester that called the API in the event
     * returned.</p>
     */
    inline Event& WithUsername(const Aws::String& value) { SetUsername(value); return *this;}

    /**
     * <p>A user name or role name of the requester that called the API in the event
     * returned.</p>
     */
    inline Event& WithUsername(Aws::String&& value) { SetUsername(value); return *this;}

    /**
     * <p>A user name or role name of the requester that called the API in the event
     * returned.</p>
     */
    inline Event& WithUsername(const char* value) { SetUsername(value); return *this;}

    /**
     * <p>A list of resources referenced by the event returned.</p>
     */
    inline const Aws::Vector<Resource>& GetResources() const{ return m_resources; }

    /**
     * <p>A list of resources referenced by the event returned.</p>
     */
    inline void SetResources(const Aws::Vector<Resource>& value) { m_resourcesHasBeenSet = true; m_resources = value; }

    /**
     * <p>A list of resources referenced by the event returned.</p>
     */
    inline void SetResources(Aws::Vector<Resource>&& value) { m_resourcesHasBeenSet = true; m_resources = value; }

    /**
     * <p>A list of resources referenced by the event returned.</p>
     */
    inline Event& WithResources(const Aws::Vector<Resource>& value) { SetResources(value); return *this;}

    /**
     * <p>A list of resources referenced by the event returned.</p>
     */
    inline Event& WithResources(Aws::Vector<Resource>&& value) { SetResources(value); return *this;}

    /**
     * <p>A list of resources referenced by the event returned.</p>
     */
    inline Event& AddResources(const Resource& value) { m_resourcesHasBeenSet = true; m_resources.push_back(value); return *this; }

    /**
     * <p>A list of resources referenced by the event returned.</p>
     */
    inline Event& AddResources(Resource&& value) { m_resourcesHasBeenSet = true; m_resources.push_back(value); return *this; }

    /**
     * <p>A JSON string that contains a representation of the event returned.</p>
     */
    inline const Aws::String& GetCloudTrailEvent() const{ return m_cloudTrailEvent; }

    /**
     * <p>A JSON string that contains a representation of the event returned.</p>
     */
    inline void SetCloudTrailEvent(const Aws::String& value) { m_cloudTrailEventHasBeenSet = true; m_cloudTrailEvent = value; }

    /**
     * <p>A JSON string that contains a representation of the event returned.</p>
     */
    inline void SetCloudTrailEvent(Aws::String&& value) { m_cloudTrailEventHasBeenSet = true; m_cloudTrailEvent = value; }

    /**
     * <p>A JSON string that contains a representation of the event returned.</p>
     */
    inline void SetCloudTrailEvent(const char* value) { m_cloudTrailEventHasBeenSet = true; m_cloudTrailEvent.assign(value); }

    /**
     * <p>A JSON string that contains a representation of the event returned.</p>
     */
    inline Event& WithCloudTrailEvent(const Aws::String& value) { SetCloudTrailEvent(value); return *this;}

    /**
     * <p>A JSON string that contains a representation of the event returned.</p>
     */
    inline Event& WithCloudTrailEvent(Aws::String&& value) { SetCloudTrailEvent(value); return *this;}

    /**
     * <p>A JSON string that contains a representation of the event returned.</p>
     */
    inline Event& WithCloudTrailEvent(const char* value) { SetCloudTrailEvent(value); return *this;}

  private:
    Aws::String m_eventId;
    bool m_eventIdHasBeenSet;
    Aws::String m_eventName;
    bool m_eventNameHasBeenSet;
    Aws::Utils::DateTime m_eventTime;
    bool m_eventTimeHasBeenSet;
    Aws::String m_eventSource;
    bool m_eventSourceHasBeenSet;
    Aws::String m_username;
    bool m_usernameHasBeenSet;
    Aws::Vector<Resource> m_resources;
    bool m_resourcesHasBeenSet;
    Aws::String m_cloudTrailEvent;
    bool m_cloudTrailEventHasBeenSet;
  };

} // namespace Model
} // namespace CloudTrail
} // namespace Aws<|MERGE_RESOLUTION|>--- conflicted
+++ resolved
@@ -141,9 +141,6 @@
     inline Event& WithEventTime(Aws::Utils::DateTime&& value) { SetEventTime(value); return *this;}
 
     /**
-<<<<<<< HEAD
-     * <p>A user name or role name of the requester that called the API in the event
-=======
      * <p>The AWS service that the request was made to.</p>
      */
     inline const Aws::String& GetEventSource() const{ return m_eventSource; }
@@ -180,7 +177,6 @@
 
     /**
      * <p>A user name or role name of the requester that called the API in the event
->>>>>>> 86afec9b
      * returned.</p>
      */
     inline const Aws::String& GetUsername() const{ return m_username; }
