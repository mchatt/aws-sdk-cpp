--- conflicted
+++ resolved
@@ -36,85 +36,50 @@
     Aws::Http::HeaderValueCollection GetRequestSpecificHeaders() const override;
 
     /**
-<<<<<<< HEAD
-     * <p>Specifies the name or the CloudTrail ARN of the trail to be deleted. The
-     * format of a trail ARN is:</p> <p>
-=======
      * <p>Specifies the name or the CloudTrail ARN of the trail to be deleted. The
      * format of a trail ARN is:
->>>>>>> 86afec9b
      * <code>arn:aws:cloudtrail:us-east-1:123456789012:trail/MyTrail</code> </p>
      */
     inline const Aws::String& GetName() const{ return m_name; }
 
     /**
-<<<<<<< HEAD
-     * <p>Specifies the name or the CloudTrail ARN of the trail to be deleted. The
-     * format of a trail ARN is:</p> <p>
-=======
      * <p>Specifies the name or the CloudTrail ARN of the trail to be deleted. The
      * format of a trail ARN is:
->>>>>>> 86afec9b
      * <code>arn:aws:cloudtrail:us-east-1:123456789012:trail/MyTrail</code> </p>
      */
     inline void SetName(const Aws::String& value) { m_nameHasBeenSet = true; m_name = value; }
 
     /**
-<<<<<<< HEAD
-     * <p>Specifies the name or the CloudTrail ARN of the trail to be deleted. The
-     * format of a trail ARN is:</p> <p>
-=======
      * <p>Specifies the name or the CloudTrail ARN of the trail to be deleted. The
      * format of a trail ARN is:
->>>>>>> 86afec9b
      * <code>arn:aws:cloudtrail:us-east-1:123456789012:trail/MyTrail</code> </p>
      */
     inline void SetName(Aws::String&& value) { m_nameHasBeenSet = true; m_name = value; }
 
     /**
-<<<<<<< HEAD
-     * <p>Specifies the name or the CloudTrail ARN of the trail to be deleted. The
-     * format of a trail ARN is:</p> <p>
-=======
      * <p>Specifies the name or the CloudTrail ARN of the trail to be deleted. The
      * format of a trail ARN is:
->>>>>>> 86afec9b
      * <code>arn:aws:cloudtrail:us-east-1:123456789012:trail/MyTrail</code> </p>
      */
     inline void SetName(const char* value) { m_nameHasBeenSet = true; m_name.assign(value); }
 
     /**
-<<<<<<< HEAD
-     * <p>Specifies the name or the CloudTrail ARN of the trail to be deleted. The
-     * format of a trail ARN is:</p> <p>
-=======
      * <p>Specifies the name or the CloudTrail ARN of the trail to be deleted. The
      * format of a trail ARN is:
->>>>>>> 86afec9b
      * <code>arn:aws:cloudtrail:us-east-1:123456789012:trail/MyTrail</code> </p>
      */
     inline DeleteTrailRequest& WithName(const Aws::String& value) { SetName(value); return *this;}
 
     /**
-<<<<<<< HEAD
-     * <p>Specifies the name or the CloudTrail ARN of the trail to be deleted. The
-     * format of a trail ARN is:</p> <p>
-=======
      * <p>Specifies the name or the CloudTrail ARN of the trail to be deleted. The
      * format of a trail ARN is:
->>>>>>> 86afec9b
      * <code>arn:aws:cloudtrail:us-east-1:123456789012:trail/MyTrail</code> </p>
      */
     inline DeleteTrailRequest& WithName(Aws::String&& value) { SetName(value); return *this;}
 
     /**
-<<<<<<< HEAD
-     * <p>Specifies the name or the CloudTrail ARN of the trail to be deleted. The
-     * format of a trail ARN is:</p> <p>
-=======
      * <p>Specifies the name or the CloudTrail ARN of the trail to be deleted. The
      * format of a trail ARN is:
->>>>>>> 86afec9b
      * <code>arn:aws:cloudtrail:us-east-1:123456789012:trail/MyTrail</code> </p>
      */
     inline DeleteTrailRequest& WithName(const char* value) { SetName(value); return *this;}
