--- conflicted
+++ resolved
@@ -1,4 +1,3 @@
-<<<<<<< HEAD
 /*
   * Copyright 2010-2015 Amazon.com, Inc. or its affiliates. All Rights Reserved.
   *
@@ -14,22 +13,4 @@
   * permissions and limitations under the License.
   */
 
-#define AWS_SDK_VERSION_STRING "0.12.11"
-=======
-/*
-  * Copyright 2010-2015 Amazon.com, Inc. or its affiliates. All Rights Reserved.
-  *
-  * Licensed under the Apache License, Version 2.0 (the "License").
-  * You may not use this file except in compliance with the License.
-  * A copy of the License is located at
-  *
-  *  http://aws.amazon.com/apache2.0
-  *
-  * or in the "license" file accompanying this file. This file is distributed
-  * on an "AS IS" BASIS, WITHOUT WARRANTIES OR CONDITIONS OF ANY KIND, either
-  * express or implied. See the License for the specific language governing
-  * permissions and limitations under the License.
-  */
-
-#define AWS_SDK_VERSION_STRING "0.13.9"
->>>>>>> dd264471
+#define AWS_SDK_VERSION_STRING "0.13.9"