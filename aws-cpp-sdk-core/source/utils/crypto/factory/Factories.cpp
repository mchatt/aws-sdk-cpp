--- conflicted
+++ resolved
@@ -418,9 +418,6 @@
     }
 };
 
-<<<<<<< HEAD
-
-=======
 class DefaultAES_KeyWrapFactory : public SymmetricCipherFactory
 {
 public:
@@ -488,7 +485,6 @@
 #endif
     }
 };
->>>>>>> a8e0bf2d
 
 class DefaultSecureRandFactory : public SecureRandomFactory
 {
@@ -774,25 +770,4 @@
 std::shared_ptr<SecureRandomBytes> Aws::Utils::Crypto::CreateSecureRandomBytesImplementation()
 {
     return s_SecureRandomFactory->CreateImplementation();
-}
-
-std::shared_ptr<SymmetricCipher> Aws::Utils::Crypto::CreateAES_KeyWrapImplementation(const CryptoBuffer& key)
-{
-    //This is what it will be. For Testing purposes we will return a nullptr
-    //return s_AES_KeyWrapFactory->CreateImplementation(key);
-    return nullptr;
-}
-
-std::shared_ptr<SymmetricCipher> Aws::Utils::Crypto::CreateAES_KeyWrapImplementation(const CryptoBuffer& key, const CryptoBuffer& iv)
-{
-    //This is what it will be. For Testing purposes we will return a nullptr
-    //return s_AES_KeyWrapFactory->CreateImplementation(key, iv);
-    return nullptr;
-}
-
-std::shared_ptr<SymmetricCipher> Aws::Utils::Crypto::CreateAES_KeyWrapImplementation(CryptoBuffer&& key, CryptoBuffer&& iv)
-{
-    //This is what it will be. For Testing purposes we will return a nullptr
-    //return s_AES_KeyWrapFactory->CreateImplementation(std::move(key), std::move(iv));
-    return nullptr;
 }