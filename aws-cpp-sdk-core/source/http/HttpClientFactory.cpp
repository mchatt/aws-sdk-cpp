/*
  * Copyright 2010-2016 Amazon.com, Inc. or its affiliates. All Rights Reserved.
  * 
  * Licensed under the Apache License, Version 2.0 (the "License").
  * You may not use this file except in compliance with the License.
  * A copy of the License is located at
  * 
  *  http://aws.amazon.com/apache2.0
  * 
  * or in the "license" file accompanying this file. This file is distributed
  * on an "AS IS" BASIS, WITHOUT WARRANTIES OR CONDITIONS OF ANY KIND, either
  * express or implied. See the License for the specific language governing
  * permissions and limitations under the License.
  */

#include <aws/core/http/HttpClientFactory.h>

#if ENABLE_CURL_CLIENT
    #include <aws/core/http/curl/CurlHttpClient.h>
#elif ENABLE_WINDOWS_CLIENT
    #include <aws/core/http/windows/WinINetSyncHttpClient.h>
    #include <aws/core/http/windows/WinHttpSyncHttpClient.h>
    #include <aws/core/client/ClientConfiguration.h>
#endif

#include <aws/core/http/standard/StandardHttpRequest.h>
#include <aws/core/utils/logging/LogMacros.h>
#include <cassert>

using namespace Aws::Client;
using namespace Aws::Http;
using namespace Aws::Utils::Logging;

<<<<<<< HEAD
namespace Aws
=======
static const char* HTTP_CLIENT_FACTORY_ALLOCATION_TAG = "HttpClientFactory";

std::shared_ptr<HttpClient> HttpClientFactory::CreateHttpClient(const ClientConfiguration& clientConfiguration) const
>>>>>>> f1f78826
{
    namespace Http
    {
        static const char* allocationTag = "HttpClientFactory";
        static std::shared_ptr<HttpClientFactory> s_HttpClientFactory(nullptr);

        class DefaultHttpClientFactory : public HttpClientFactory
        {
            std::shared_ptr<HttpClient> CreateHttpClient(const ClientConfiguration& clientConfiguration) const override
            {
                // Figure out whether the selected option is available but fail gracefully and return a default of some type if not
                // Windows clients:  Http and Inet are always options, Curl MIGHT be an option if USE_CURL_CLIENT is on, and http is "default"
                // Other clients: Curl is your default
#if ENABLE_WINDOWS_CLIENT
<<<<<<< HEAD
                switch (clientConfiguration.httpLibOverride)
                {
                    case TransferLibType::WIN_INET_CLIENT:
                        return Aws::MakeShared<WinINetSyncHttpClient>(allocationTag, clientConfiguration);

                    default:
                        return Aws::MakeShared<WinHttpSyncHttpClient>(allocationTag, clientConfiguration);
                }
#elif ENABLE_CURL_CLIENT
                return Aws::MakeShared<CurlHttpClient>(allocationTag, clientConfiguration);
=======
    switch (clientConfiguration.httpLibOverride)
    { 
        case TransferLibType::WIN_INET_CLIENT:
            return Aws::MakeShared<WinINetSyncHttpClient>(HTTP_CLIENT_FACTORY_ALLOCATION_TAG, clientConfiguration);

        default:
            return Aws::MakeShared<WinHttpSyncHttpClient>(HTTP_CLIENT_FACTORY_ALLOCATION_TAG, clientConfiguration);
    }
#elif ENABLE_CURL_CLIENT
    return Aws::MakeShared<CurlHttpClient>(HTTP_CLIENT_FACTORY_ALLOCATION_TAG, clientConfiguration);
>>>>>>> f1f78826
#else
                // When neither of these clients is enabled, gcc gives a warning (converted
                // to error by -Werror) about the unused clientConfiguration parameter. We
                // prevent that warning with AWS_UNREFERENCED_PARAM.
                AWS_UNREFERENCED_PARAM(clientConfiguration);
                return nullptr;
#endif
            }

            std::shared_ptr<HttpRequest> CreateHttpRequest(const Aws::String &uri, HttpMethod method,
                                                           const Aws::IOStreamFactory &streamFactory) const override
            {
                return CreateHttpRequest(URI(uri), method, streamFactory);
            }

            std::shared_ptr<HttpRequest> CreateHttpRequest(const URI &uri, HttpMethod method,
                                                           const Aws::IOStreamFactory &streamFactory) const override
            {
                auto request = Aws::MakeShared<Standard::StandardHttpRequest>(allocationTag, uri, method);
                request->SetResponseStreamFactory(streamFactory);

<<<<<<< HEAD
                return request;
            }

            void InitStaticState() override
            {
#if ENABLE_CURL_CLIENT
                CurlHttpClient::InitGlobalState();
#endif
            }

            virtual void CleanupStaticState() override
            {
#if ENABLE_CURL_CLIENT
                CurlHttpClient::CleanupGlobalState();
#endif
            }
        };

        void InitHttp()
        {
            if(!s_HttpClientFactory)
            {
                s_HttpClientFactory = Aws::MakeShared<DefaultHttpClientFactory>(allocationTag);
            }
            s_HttpClientFactory->InitStaticState();
        }

        void CleanupHttp()
        {
            if(s_HttpClientFactory)
            {
                s_HttpClientFactory->CleanupStaticState();
                s_HttpClientFactory = nullptr;
            }
        }

        void SetHttpClientFactory(const std::shared_ptr<HttpClientFactory>& factory)
        {
            CleanupHttp();
            s_HttpClientFactory = factory;
        }

        std::shared_ptr<HttpClient> CreateHttpClient(const Aws::Client::ClientConfiguration& clientConfiguration)
        {
            assert(s_HttpClientFactory);
            return s_HttpClientFactory->CreateHttpClient(clientConfiguration);
        }

        std::shared_ptr<HttpRequest> CreateHttpRequest(const Aws::String& uri, HttpMethod method, const Aws::IOStreamFactory& streamFactory)
        {
            assert(s_HttpClientFactory);
            return s_HttpClientFactory->CreateHttpRequest(uri, method, streamFactory);
        }

        std::shared_ptr<HttpRequest> CreateHttpRequest(const URI& uri, HttpMethod method, const Aws::IOStreamFactory& streamFactory)
        {
            assert(s_HttpClientFactory);
            return s_HttpClientFactory->CreateHttpRequest(uri, method, streamFactory);
        }
    }
}
=======
std::shared_ptr<HttpRequest> HttpClientFactory::CreateHttpRequest(const URI& uri, HttpMethod method, const Aws::IOStreamFactory& streamFactory) const
{
    auto request = Aws::MakeShared<Standard::StandardHttpRequest>(HTTP_CLIENT_FACTORY_ALLOCATION_TAG, uri, method);
    request->SetResponseStreamFactory(streamFactory);
>>>>>>> f1f78826

<|MERGE_RESOLUTION|>--- conflicted
+++ resolved
@@ -31,18 +31,12 @@
 using namespace Aws::Http;
 using namespace Aws::Utils::Logging;
 
-<<<<<<< HEAD
 namespace Aws
-=======
-static const char* HTTP_CLIENT_FACTORY_ALLOCATION_TAG = "HttpClientFactory";
-
-std::shared_ptr<HttpClient> HttpClientFactory::CreateHttpClient(const ClientConfiguration& clientConfiguration) const
->>>>>>> f1f78826
 {
     namespace Http
     {
-        static const char* allocationTag = "HttpClientFactory";
         static std::shared_ptr<HttpClientFactory> s_HttpClientFactory(nullptr);
+        static const char* HTTP_CLIENT_FACTORY_ALLOCATION_TAG = "HttpClientFactory";
 
         class DefaultHttpClientFactory : public HttpClientFactory
         {
@@ -52,29 +46,16 @@
                 // Windows clients:  Http and Inet are always options, Curl MIGHT be an option if USE_CURL_CLIENT is on, and http is "default"
                 // Other clients: Curl is your default
 #if ENABLE_WINDOWS_CLIENT
-<<<<<<< HEAD
                 switch (clientConfiguration.httpLibOverride)
                 {
                     case TransferLibType::WIN_INET_CLIENT:
-                        return Aws::MakeShared<WinINetSyncHttpClient>(allocationTag, clientConfiguration);
+                        return Aws::MakeShared<WinINetSyncHttpClient>(HTTP_CLIENT_FACTORY_ALLOCATION_TAG, clientConfiguration);
 
                     default:
-                        return Aws::MakeShared<WinHttpSyncHttpClient>(allocationTag, clientConfiguration);
+                        return Aws::MakeShared<WinHttpSyncHttpClient>(HTTP_CLIENT_FACTORY_ALLOCATION_TAG, clientConfiguration);
                 }
 #elif ENABLE_CURL_CLIENT
-                return Aws::MakeShared<CurlHttpClient>(allocationTag, clientConfiguration);
-=======
-    switch (clientConfiguration.httpLibOverride)
-    { 
-        case TransferLibType::WIN_INET_CLIENT:
-            return Aws::MakeShared<WinINetSyncHttpClient>(HTTP_CLIENT_FACTORY_ALLOCATION_TAG, clientConfiguration);
-
-        default:
-            return Aws::MakeShared<WinHttpSyncHttpClient>(HTTP_CLIENT_FACTORY_ALLOCATION_TAG, clientConfiguration);
-    }
-#elif ENABLE_CURL_CLIENT
     return Aws::MakeShared<CurlHttpClient>(HTTP_CLIENT_FACTORY_ALLOCATION_TAG, clientConfiguration);
->>>>>>> f1f78826
 #else
                 // When neither of these clients is enabled, gcc gives a warning (converted
                 // to error by -Werror) about the unused clientConfiguration parameter. We
@@ -90,13 +71,11 @@
                 return CreateHttpRequest(URI(uri), method, streamFactory);
             }
 
-            std::shared_ptr<HttpRequest> CreateHttpRequest(const URI &uri, HttpMethod method,
-                                                           const Aws::IOStreamFactory &streamFactory) const override
+            std::shared_ptr<HttpRequest> HttpClientFactory::CreateHttpRequest(const URI& uri, HttpMethod method, const Aws::IOStreamFactory& streamFactory) const
             {
-                auto request = Aws::MakeShared<Standard::StandardHttpRequest>(allocationTag, uri, method);
+                auto request = Aws::MakeShared<Standard::StandardHttpRequest>(HTTP_CLIENT_FACTORY_ALLOCATION_TAG, uri, method);
                 request->SetResponseStreamFactory(streamFactory);
 
-<<<<<<< HEAD
                 return request;
             }
 
@@ -158,10 +137,4 @@
         }
     }
 }
-=======
-std::shared_ptr<HttpRequest> HttpClientFactory::CreateHttpRequest(const URI& uri, HttpMethod method, const Aws::IOStreamFactory& streamFactory) const
-{
-    auto request = Aws::MakeShared<Standard::StandardHttpRequest>(HTTP_CLIENT_FACTORY_ALLOCATION_TAG, uri, method);
-    request->SetResponseStreamFactory(streamFactory);
->>>>>>> f1f78826
 
