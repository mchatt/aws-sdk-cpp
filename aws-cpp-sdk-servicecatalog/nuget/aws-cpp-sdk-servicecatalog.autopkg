﻿configurations {
    Toolset {
    key : "PlatformToolset";
    choices: { v140, v120 };
    };
}

nuget {
    // The nuspec file metadata.
    nuspec {

        // Unique package identifier
        id = AWSSDKCPP-ServiceCatalog;

        // Version number. Follows NuGet standards. (currently SemVer 1.0)
<<<<<<< HEAD
        version : @RUNTIME_MAJOR_VERSION@.20151210.@RUNTIME_MINOR_VERSION@;
=======
        version : 0.14.20151210.9;
>>>>>>> d460f766

        // Display name for package.
        title: AWS SDK for C++ (AWS Service Catalog);

        // List of package authors.  Braces may be ommited if only one author.
        authors: Amazon Web Services;

        // URL link to the license this package is released under.
        licenseUrl: "http://aws.amazon.com/apache2.0/";

        // URL to the project website (if any).
        projectUrl: "http://github.com/aws/aws-sdk-cpp";

        // URL to an image to be used for package icons.
        iconUrl: "http://media.amazonwebservices.com/aws_singlebox_01.png";

        // If the license this package is being released
        // under has use restrictions, set this to "true".
        requireLicenseAcceptance:false;

        summary: "v120 and v140 binary packages along with header files. No custom memory management. Standard Compiler flags used. For more info, see https://github.com/aws/aws-sdk-cpp/blob/master/README.md";

        // Extended description of the package contents.
        description: "AWS Service Catalog Client for the AWS SDK for C++. AWS SDK for C++ provides a modern C++ (version C++ 11 or later) interface for Amazon Web Services (AWS). It is meant to be performant and fully functioning with low- and high-level SDKs, while minimizing dependencies and providing platform portability (Windows, OSX, Linux, and mobile).";

        // Copyright notice.
        copyright: Copyright 2016;

        // Tags of arbitrary text for categorizing and filtering.
        tags: { AWS, Amazon, cloud, aws-sdk-cpp, native, servicecatalog };
    };

    dependencies {
       packages: {
            AWSSDKCPP-Core/@RUNTIME_MAJOR_VERSION@.1
       }
    }

    files {
        // All .h and .hpp  files in <src_root>\include, but not in subdirectories.
        // Included for all conditions.
        nestedInclude: {
            #destination = ${d_include}\aws\servicecatalog;
            "..\include\aws\servicecatalog\**\*.h"
        };

        // Include these specific files in the libpath and "copy to output" path only
        // under these pivot conditions.
        [x64,release,v140,dynamic] {  // x64, dll (dynamic linking)
            lib+= { ..\bin\windows\intel64\vs2015\release\aws-cpp-sdk-servicecatalog.lib };
            bin+= { ..\bin\windows\intel64\vs2015\release\aws-cpp-sdk-servicecatalog.dll };

            symbols+= { ..\bin\windows\intel64\vs2015\release\aws-cpp-sdk-servicecatalog.pdb };
        }

        [x64,release,v120,dynamic] {  // x64, dll (dynamic linking)
            lib+= { ..\bin\windows\intel64\vs2013\release\aws-cpp-sdk-servicecatalog.lib };
            bin+= { ..\bin\windows\intel64\vs2013\release\aws-cpp-sdk-servicecatalog.dll };

            symbols+= { ..\bin\windows\intel64\vs2013\release\aws-cpp-sdk-servicecatalog.pdb };
        }

        [x64,debug,v140,dynamic] {  // x64, dll (dynamic linking)
            lib+= { ..\bin\windows\intel64\vs2015\debug\aws-cpp-sdk-servicecatalog.lib };
            bin+= { ..\bin\windows\intel64\vs2015\debug\aws-cpp-sdk-servicecatalog.dll };

            symbols+= { ..\bin\windows\intel64\vs2015\debug\aws-cpp-sdk-servicecatalog.pdb };
        }

        [x64,debug,v120,dynamic] {  // x64, dll (dynamic linking)
            lib+= { ..\bin\windows\intel64\vs2013\debug\aws-cpp-sdk-servicecatalog.lib };
            bin+= { ..\bin\windows\intel64\vs2013\debug\aws-cpp-sdk-servicecatalog.dll };

            symbols+= { ..\bin\windows\intel64\vs2013\debug\aws-cpp-sdk-servicecatalog.pdb };
        }

        [x64,release,v140,static] {  // x64, static linking
            lib+= { ..\lib\windows\intel64\vs2015\release\aws-cpp-sdk-servicecatalog.lib };
        }

        [x64,release,v120,static] {  // x64, static linking
            lib+= { ..\lib\windows\intel64\vs2013\release\aws-cpp-sdk-servicecatalog.lib };
        }

        [x64,debug,v140,static] {  // x64, static linking
            lib+= { ..\lib\windows\intel64\vs2015\debug\aws-cpp-sdk-servicecatalog.lib };
        }

        [x64,debug,v120,static] {  // x64, static linking
            lib+= { ..\lib\windows\intel64\vs2013\debug\aws-cpp-sdk-servicecatalog.lib };
        }

        [x86,release,v140,dynamic] {  // x86, dll (dynamic linking)
            lib+= { ..\bin\windows\ia32\vs2015\release\aws-cpp-sdk-servicecatalog.lib };
            bin+= { ..\bin\windows\ia32\vs2015\release\aws-cpp-sdk-servicecatalog.dll };

            symbols+= { ..\bin\windows\ia32\vs2015\release\aws-cpp-sdk-servicecatalog.pdb };

        }

        [x86,release,v120,dynamic] {  // x86, dll (dynamic linking)
            lib+= { ..\bin\windows\ia32\vs2013\release\aws-cpp-sdk-servicecatalog.lib };
            bin+= { ..\bin\windows\ia32\vs2013\release\aws-cpp-sdk-servicecatalog.dll };

            symbols+= { ..\bin\windows\ia32\vs2013\release\aws-cpp-sdk-servicecatalog.pdb };
        }

        [x86,debug,v140,dynamic] {  // x86, dll (dynamic linking)
            lib+= { ..\bin\windows\ia32\vs2015\debug\aws-cpp-sdk-servicecatalog.lib };
            bin+= { ..\bin\windows\ia32\vs2015\debug\aws-cpp-sdk-servicecatalog.dll };

            symbols+= { ..\bin\windows\ia32\vs2015\debug\aws-cpp-sdk-servicecatalog.pdb };
        }

        [x86,debug,v120,dynamic] {  // x86, dll (dynamic linking)
            lib+= { ..\bin\windows\ia32\vs2013\debug\aws-cpp-sdk-servicecatalog.lib };
            bin+= { ..\bin\windows\ia32\vs2013\debug\aws-cpp-sdk-servicecatalog.dll };

            symbols+= { ..\bin\windows\ia32\vs2013\debug\aws-cpp-sdk-servicecatalog.pdb };
        }

        [x86,release,v140,static] {  // x86, static linking
            lib+= { ..\lib\windows\ia32\vs2015\release\aws-cpp-sdk-servicecatalog.lib };
        }

        [x86,release,v120,static] {  // x86, static linking
            lib+= { ..\lib\windows\ia32\vs2013\release\aws-cpp-sdk-servicecatalog.lib };
        }

        [x86,debug,v140,static] {  // x86, static linking
            lib+= { ..\lib\windows\ia32\vs2015\debug\aws-cpp-sdk-servicecatalog.lib };
        }

        [x86,debug,v120,static] {  // x86, static linking
            lib+= { ..\lib\windows\ia32\vs2013\debug\aws-cpp-sdk-servicecatalog.lib };
        }
    };

    targets {
        // Additional declarations to insert into consuming projects after most of the
        // project settings. (These may NOT be modified in visual studio by a developer
        // consuming this package.)
        // This node is often used to set defines that are required that must be set by
        // the consuming project in order to correctly link to the libraries in this
        // package.  Such defines may be set either globally or only set under specific
        // conditions.
        [dynamic]
        Defines += USE_IMPORT_EXPORT;
    }
}<|MERGE_RESOLUTION|>--- conflicted
+++ resolved
@@ -1,4 +1,4 @@
-﻿configurations {
+﻿﻿configurations {
     Toolset {
     key : "PlatformToolset";
     choices: { v140, v120 };
@@ -13,11 +13,7 @@
         id = AWSSDKCPP-ServiceCatalog;
 
         // Version number. Follows NuGet standards. (currently SemVer 1.0)
-<<<<<<< HEAD
-        version : @RUNTIME_MAJOR_VERSION@.20151210.@RUNTIME_MINOR_VERSION@;
-=======
         version : 0.14.20151210.9;
->>>>>>> d460f766
 
         // Display name for package.
         title: AWS SDK for C++ (AWS Service Catalog);
@@ -52,7 +48,7 @@
 
     dependencies {
        packages: {
-            AWSSDKCPP-Core/@RUNTIME_MAJOR_VERSION@.1
+            AWSSDKCPP-Core/0.14.1
        }
     }
 
