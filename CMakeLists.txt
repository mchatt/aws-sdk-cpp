#
# Copyright 2010-2015 Amazon.com, Inc. or its affiliates. All Rights Reserved.
# 
# Licensed under the Apache License, Version 2.0 (the "License").
# You may not use this file except in compliance with the License.
# A copy of the License is located at
# 
#  http://aws.amazon.com/apache2.0
# 
# or in the "license" file accompanying this file. This file is distributed
# on an "AS IS" BASIS, WITHOUT WARRANTIES OR CONDITIONS OF ANY KIND, either
# express or implied. See the License for the specific language governing
# permissions and limitations under the License.
#

# minimum version of cmake that 
#   (1) supports ExternalProject_Add URL_HASH
#   (2) correctly extracts OPENSSL's version number from openssl/opensslv.h in version 1.0.2d
cmake_minimum_required (VERSION 2.8.1)

# git is required for Android builds and optional for all other platforms
find_package(Git)

# Cmake invocation variables:
#   CUSTOM_MEMORY_MANAGEMENT - if set to 1, generates the sdk project files with custom memory management enabled, otherwise disables it
#   BUILD_ONLY - a semi-colon delimited list, if this is set we will build only the projects listed. Core will always be built as will its unit tests.
#                    Also if a high level client is specified then we will build its dependencies as well. If a project has tests, the tests will be built.
#   REGENERATE_CLIENTS - all clients being built on this run will be regenerated from the api definitions, this option involves some setup of python, java 8, jdk 1.8, and maven
#   ADD_CUSTOM_CLIENTS - semi-colon delimited list of format serviceName=<yourserviceName>,version=<theVersionNumber>;serviceName2=<yourOtherServiceName>,version=<versionNumber2>
#                          to use these arguments, you should add the api definition .normal.json file for your service to the api-description folder in the generator.
#   NDK_DIR - directory where the android NDK is installed; if not set, the location will be read from the ANDROID_NDK environment variable

# Settings to pull in an external, non-system install of Curl
# On platforms that by default build these libraries (Android), you must define these for both Curl and Openssl; partial building isn't supported
# CURL_INCLUDE_DIR "Location of curl header files" "")
# CURL_LIB_DIR "Location of curl library files" "")

# Settings to pull in an external, non-system install of Openssl
# On platforms that by default build these libraries (Android), you must define these for both Curl and Openssl; partial building isn't supported
# OPENSSL_INCLUDE_DIR "Location of openssl header files" "")
# OPENSSL_LIB_DIR "Location of openssl library files" "")

list(APPEND CMAKE_MODULE_PATH "${CMAKE_CURRENT_LIST_DIR}/cmake")
# TODO: convert boolean invocation variables to options
option(MINIMIZE_SIZE "If enabled, the SDK will be built via a unity aggregation process that results in smaller static libraries; additionally, release binaries will favor size optimizations over speed" OFF)
option(ENABLE_UNITY_BUILD "If enabled, the SDK will be built using a single unified .cpp file for each service library.  Reduces the size of static library binaries on Windows and Linux" OFF)
option(BUILD_SHARED_LIBS "If enabled, all aws sdk libraries will be build as shared objects; otherwise all Aws libraries will be built as static objects" ON)
option(FORCE_SHARED_CRT "If enabled, will unconditionally link the standard libraries in dynamically, otherwise the standard library will be linked in based on the BUILD_SHARED_LIBS setting" ON)
option(DISABLE_ANDROID_STANDALONE_BUILD "If enabled, the android build will not attempt to generate a standalone toolchain and instead rely on externally passed cmake parameters to specify the complete build environment.  The included toolchain file is still used." OFF)
option(SIMPLE_INSTALL "If enabled, removes all the additional indirection (platform/cpu/config) in the bin and lib directories on the install step" ON)
option(NO_HTTP_CLIENT "If enabled, no platform-default http client will be included in the library.  For the library to be used you will need to provide your own platform-specific implementation" OFF)
option(NO_ENCRYPTION "If enabled, no platform-default encryption will be included in the library.  For the library to be used you will need to provide your own platform-specific implementations" OFF)
option(ENABLE_RTTI "Flag to enable/disable rtti within the library" ON)


# backwards compatibility with old command line params
if("${STATIC_LINKING}" STREQUAL "1")
    SET(BUILD_SHARED_LIBS OFF)
endif()

if(MINIMIZE_SIZE)
    message(STATUS "MINIMIZE_SIZE enabled")
    SET(ENABLE_UNITY_BUILD ON) # MINIMIZE_SIZE always implies UNITY_BUILD
endif()

SET(PYTHON_CMD "python")

# ToDo: untangle platform and compiler specific logic.  Right now we have a lot of things checking platform that should be checking compiler
#
# Platform recognition
SET(PLATFORM_WINDOWS 0)
SET(PLATFORM_LINUX 0)
SET(PLATFORM_ANDROID 0)
SET(PLATFORM_APPLE 0)

if("${TARGET_ARCH}" STREQUAL "WINDOWS")
    SET(PLATFORM_WINDOWS 1)
elseif("${TARGET_ARCH}" STREQUAL "LINUX")
    SET(PLATFORM_LINUX 1)
elseif("${TARGET_ARCH}" STREQUAL "APPLE")
    SET(PLATFORM_APPLE 1)
elseif("${TARGET_ARCH}" STREQUAL "ANDROID")
    SET(PLATFORM_ANDROID 1)
    SET(CMAKE_TOOLCHAIN_FILE ${CMAKE_SOURCE_DIR}/toolchains/android.toolchain.cmake)
    if(NOT GIT_FOUND)
        message(FATAL "Unable to find git; git is required in order to build for Android")
    endif()
    # TODO: check for patch, it's required to build zlib/curl/openssl
    # TODO: check for sh, it's required to generate the standalone toolchains
else()
    message(STATUS "TARGET_ARCH not specified; inferring host OS to be platform compilation target")
    if(WIN32)
        SET(PLATFORM_WINDOWS 1)
    elseif(APPLE)
        SET(PLATFORM_APPLE 1)
    elseif(UNIX)
        SET(PLATFORM_LINUX 1)
    else()
        message(FATAL_ERROR "Unknown host OS; unable to determine platform compilation target")
    endif()
endif()

if(PLATFORM_ANDROID)
    # minimum version of cmake that 
    #   (1) supports ExternalProject_Add URL_HASH
    #   (2) correctly extracts OPENSSL's version number from openssl/opensslv.h in version 1.0.2d
    cmake_minimum_required (VERSION 3.1.2)
else()
    cmake_minimum_required (VERSION 2.8)
endif()

if(PLATFORM_WINDOWS)
    message(STATUS "Generating windows build config")
    set(SDK_INSTALL_BINARY_PREFIX "windows")
elseif(PLATFORM_LINUX)
    message(STATUS "Generating linux build config")
    set(SDK_INSTALL_BINARY_PREFIX "linux")
elseif(PLATFORM_APPLE)
    message(STATUS "Generating Mac OSX/IOS build config")
    set(SDK_INSTALL_BINARY_PREFIX "mac")
elseif(PLATFORM_ANDROID)
    message(STATUS "Generating android build config")
    set(SDK_INSTALL_BINARY_PREFIX "android")

    # android-specific required overrrides
    set(CUSTOM_MEMORY_MANAGEMENT "1")
    set(ANDROID_STL_FORCE_FEATURES "OFF")

    # android-specific parameter defaults
    if(NOT ANDROID_ABI)
        set(ANDROID_ABI "armeabi-v7a")
        message(STATUS "Android ABI: none specified, defaulting to ${ANDROID_ABI}")
    else()
        message(STATUS "Android ABI: ${ANDROID_ABI}")
    endif()

    if(NOT ANDROID_TOOLCHAIN_NAME)
        set(ANDROID_TOOLCHAIN_NAME "standalone-clang")
	    message(STATUS "Android toolchain unspecified, defaulting to ${ANDROID_TOOLCHAIN_NAME}")
    endif()

<<<<<<< HEAD
    if(NOT ANDROID_STL)
        if(FORCE_SHARED_CRT OR BUILD_SHARED_LIBS)
            SET(ANDROID_STL "libc++_shared")
        else()
            SET(ANDROID_STL "libc++_static")
        endif()
    endif()

    # minimum API level the native SDK will work against
    if(NOT ANDROID_NATIVE_API_LEVEL)
        set(ANDROID_NATIVE_API_LEVEL "android-21")
=======
    if(ANDROID_STL MATCHES "libc" OR NOT ANDROID_STL)
        if(FORCE_SHARED_CRT OR BUILD_SHARED_LIBS)
            SET(ANDROID_STL "libc++_shared" CACHE STRING "" FORCE)
        else()
            SET(ANDROID_STL "libc++_static" CACHE STRING "" FORCE)
        endif()

	    # API levels below 21 will not build with libc++
        string(REGEX REPLACE "android-(..?)" "\\1" EXTRACTED_API_LEVEL "${ANDROID_NATIVE_API_LEVEL}")
        if(NOT ANDROID_NATIVE_API_LEVEL OR EXTRACTED_API_LEVEL LESS "21")
	        message(STATUS "Libc++ requires setting API level to at least 21")
            set(ANDROID_NATIVE_API_LEVEL "android-21" CACHE STRING "" FORCE)
        endif()

        set(STANDALONE_TOOLCHAIN_STL "libc++")
    elseif(ANDROID_STL MATCHES "gnustl")
        if(FORCE_SHARED_CRT OR BUILD_SHARED_LIBS)
            SET(ANDROID_STL "gnustl_shared" CACHE STRING "" FORCE)
        else()
            SET(ANDROID_STL "gnustl_static" CACHE STRING "" FORCE)
        endif()

	    # With gnustl, API level can go as low as 3, but let's make a reasonably modern default
        if(NOT ANDROID_NATIVE_API_LEVEL)
            set(ANDROID_NATIVE_API_LEVEL "android-19") 
        endif()

        set(STANDALONE_TOOLCHAIN_STL "gnustl")
    else()
        message(FATAL_ERROR "Invalid value for ANDROID_STL: ${ANDROID_STL}")
>>>>>>> 049425b1
    endif()

    message(STATUS "Android std lib: ${ANDROID_STL}")
    message(STATUS "Android API level: ${ANDROID_NATIVE_API_LEVEL}")

    # if not explicitly disabled, generate a standalone toolchain
    if(NOT DISABLE_ANDROID_STANDALONE_BUILD AND NOT ANDROID_STANDALONE_TOOLCHAIN)
        set(STANDALONE_TOOLCHAIN_DIR "${CMAKE_CURRENT_SOURCE_DIR}/toolchains/android/${ANDROID_ABI}-${ANDROID_TOOLCHAIN_NAME}-${ANDROID_NATIVE_API_LEVEL}-${ANDROID_STL}")
        if( NOT EXISTS ${STANDALONE_TOOLCHAIN_DIR} )
            message(STATUS "Could not find an appropriate standalone toolchain.  Generating one into ${STANDALONE_TOOLCHAIN_DIR}")
            if( NOT NDK_DIR )
                set( NDK_DIR $ENV{ANDROID_NDK} )
            endif()

            if( NOT IS_DIRECTORY "${NDK_DIR}" )
                message(FATAL_ERROR "Could not find Android NDK (${NDK_DIR}); either set the ANDROID_NDK environment variable or pass the path in via -DNDK_DIR=..." )
            endif()

            if(CMAKE_HOST_WIN32)
                set(SH_VAR "sh")
            endif()

            #
            if(ANDROID_ABI MATCHES "armeabi")
                set(__TOOLCHAIN "arm-linux-androideabi-clang")
            elseif(ANDROID_ABI MATCHES "arm64")
                set(__TOOLCHAIN "aarch64-linux-android-clang")
            elseif(ANDROID_ABI MATCHES "x86_64")
                set(__TOOLCHAIN "x86_64-clang")
            elseif(ANDROID_ABI MATCHES "x86")
                set(__TOOLCHAIN "x86-clang")
            elseif(ANDROID_ABI MATCHES "mips64")
                set(__TOOLCHAIN "mips64el-linux-android-clang")
            elseif(ANDROID_ABI MATCHES "mips")
                set(__TOOLCHAIN "mipsel-linux-android-clang")
            else()
                message(FATAL, "Unable to map ANDROID_ABI value ${ANDROID_ABI} to a valid architecture for make-standalone-toolchain")
            endif()

            message(STATUS "standalone toolchain name: ${__TOOLCHAIN}")

            execute_process(
                COMMAND ${SH_VAR} ${NDK_DIR}/build/tools/make-standalone-toolchain.sh --ndk-dir=${NDK_DIR} --toolchain=${__TOOLCHAIN} --use-llvm --stl=${STANDALONE_TOOLCHAIN_STL} --platform=${ANDROID_NATIVE_API_LEVEL} --install-dir=${STANDALONE_TOOLCHAIN_DIR}
                WORKING_DIRECTORY ${CMAKE_CURRENT_SOURCE_DIR}
            )
        else()
            message(STATUS "Using existing standalone toolchain located at ${STANDALONE_TOOLCHAIN_DIR}")
        endif()

        set(ANDROID_STANDALONE_TOOLCHAIN "${STANDALONE_TOOLCHAIN_DIR}")
    else()
        message(STATUS "Standalone toolchain disabled; this is not a well-supported option")
    endif()
else()
    message(FATAL_ERROR "Unknown target platform.  How did this happen?")
endif()

if(BUILD_SHARED_LIBS)
    SET(ARCHIVE_DIRECTORY "bin")
    SET(LIBTYPE SHARED)
    if(PLATFORM_WINDOWS)
        add_definitions("-DUSE_IMPORT_EXPORT")
        SET(SUFFIX dll)
    elseif(PLATFORM_LINUX OR PLATFORM_ANDROID)
        SET(SUFFIX so)
    elseif(PLATFORM_APPLE)
        SET(SUFFIX dylib)
    endif()

    message(STATUS "Building AWS libraries as shared objects")
else()
    SET(ARCHIVE_DIRECTORY "lib")
    SET(LIBTYPE STATIC)
    if(PLATFORM_WINDOWS)
        SET(SUFFIX lib)
    elseif(PLATFORM_LINUX OR PLATFORM_ANDROID OR PLATFORM_APPLE)
        SET(SUFFIX a)
    endif()

    message(STATUS "Building AWS libraries as static objects")
endif()


<<<<<<< HEAD
=======
# Compiler recognition
SET(COMPILER_MSVC 0)
SET(COMPILER_GCC 0)

# ToDo: extend as necessary and remove common assumptions
if(MSVC)
    SET(COMPILER_MSVC 1)
else()
    SET(COMPILER_GCC 1)
endif()

# Based on the FORCE_SHARED_CRT and BUILD_SHARED_LIBS options, make sure our compile/link flags bring in the right CRT library
# modified from gtest's version; while only the else clause is actually necessary, do both for completeness/future-proofing
macro(set_msvc_crt_settings)
    if(COMPILER_MSVC)
        foreach (var
                 CMAKE_CXX_FLAGS CMAKE_CXX_FLAGS_DEBUG CMAKE_CXX_FLAGS_RELEASE
                 CMAKE_CXX_FLAGS_MINSIZEREL CMAKE_CXX_FLAGS_RELWITHDEBINFO)
            if(BUILD_SHARED_LIBS OR FORCE_SHARED_CRT)
                string(REPLACE "/MT" "/MD" ${var} "${${var}}")
            else()
            string(REPLACE "/MD" "/MT" ${var} "${${var}}")
            endif()
        endforeach()
    endif()
endmacro()

set_msvc_crt_settings()


>>>>>>> 049425b1
# Http client control
# After this section runs, client availability is technically platform-independent (ie we use the client #defines rather than a mess of platform #defines)
# On Windows, set CURL_INCLUDE_DIR and CURL_LIB_DIR appropriately in order to enable the curl client
set(ENABLE_CURL_CLIENT 0)
set(ENABLE_WINDOWS_CLIENT 0)
if(NOT NO_HTTP_CLIENT)
    if(PLATFORM_WINDOWS)
        if(CURL_INCLUDE_DIR AND CURL_LIB_DIR)
            set(ENABLE_CURL_CLIENT 1)
        else()
            set(ENABLE_WINDOWS_CLIENT 1)
        endif()
    elseif(PLATFORM_LINUX OR PLATFORM_APPLE OR PLATFORM_ANDROID)
        set(ENABLE_CURL_CLIENT 1)
    endif()

    if(ENABLE_CURL_CLIENT)
        if(CURL_INCLUDE_DIR AND CURL_LIB_DIR)
            if(NOT IS_DIRECTORY "${CURL_INCLUDE_DIR}")
                message(FATAL_ERROR "Curl header location (${CURL_INCLUDE_DIR}) is not a valid directory")
            endif()

            if(NOT EXISTS "${CURL_INCLUDE_DIR}/curl/curl.h")
                message(FATAL_ERROR "Curl header location (${CURL_INCLUDE_DIR}) is an invalid curl installation")
            endif()

            if(NOT IS_DIRECTORY "${CURL_LIB_DIR}")
                message(FATAL_ERROR "Curl library location (${CURL_LIB_DIR}) is not a valid directory")
            endif()

            #TODO: platform-specific lib check

        elseif(PLATFORM_ANDROID)
            set(BUILD_CURL 1)
        endif()

        add_definitions(-DENABLE_CURL_CLIENT)
        message(STATUS "Http client: Curl")
        if(TEST_CERT_PATH)
            message(STATUS "Setting curl cert path to ${TEST_CERT_PATH}")
            add_definitions(-DTEST_CERT_PATH="\"${TEST_CERT_PATH}\"")
        endif()
    elseif(ENABLE_WINDOWS_CLIENT)
        add_definitions(-DENABLE_WINDOWS_CLIENT)
        message(STATUS "Http client: WinHttp")
    else()
        message(FATAL_ERROR "No http client available for target platform and client injection not enabled (-DNO_HTTP_CLIENT=ON)")
    endif()
else()
    message(STATUS "You will need to inject an http client implementation before making any http requests!")
endif()


# Encryption control
# After this section runs, the encryption implementation is technically platform-independent (ie we use the enable #defines rather than a mess of platform #defines)
set(ENABLE_BCRYPT_ENCRYPTION 0)
set(ENABLE_OPENSSL_ENCRYPTION 0)
set(ENABLE_COMMONCRYPTO_ENCRYPTION 0)
set(ENABLE_INJECTED_ENCRYPTION 0)
if(NOT NO_ENCRYPTION)
    if(PLATFORM_WINDOWS)
        set(ENABLE_BCRYPT_ENCRYPTION 1)
    elseif(PLATFORM_LINUX OR PLATFORM_ANDROID)
        set(ENABLE_OPENSSL_ENCRYPTION 1)
    elseif(PLATFORM_APPLE)
        set(ENABLE_COMMONCRYPTO_ENCRYPTION 1)
    else()
        message(FATAL_ERROR "No encryption available for target platform and injection not enabled (-DNO_ENCRYPTION=1)")
    endif()

    if(ENABLE_OPENSSL_ENCRYPTION)
        if(OPENSSL_INCLUDE_DIR AND OPENSSL_LIB_DIR)
            if(NOT IS_DIRECTORY "${OPENSSL_INCLUDE_DIR}")
                message(FATAL_ERROR "Openssl header location (${OPENSSL_INCLUDE_DIR}) is not a valid directory")
            endif()

            if(NOT EXISTS "${OPENSSL_INCLUDE_DIR}/openssl/opensslconf.h")
                message(FATAL_ERROR "Openssl header location (${OPENSSL_INCLUDE_DIR}) is an invalid openssl installation")
            endif()

            if(NOT IS_DIRECTORY "${OPENSSL_LIB_DIR}")
                message(FATAL_ERROR "Openssl library location (${OPENSSL_LIB_DIR}) is not a valid directory")
            endif()

            #TODO: platform-specific lib existence check

        elseif(PLATFORM_ANDROID)
            set(BUILD_OPENSSL 1)
        endif()
    endif()
else()
    set(ENABLE_INJECTED_ENCRYPTION 1)
endif()


if(ENABLE_BCRYPT_ENCRYPTION)
    add_definitions(-DENABLE_BCRYPT_ENCRYPTION)
    message(STATUS "Encryption: Bcrypt")
elseif(ENABLE_OPENSSL_ENCRYPTION)
    add_definitions(-DENABLE_OPENSSL_ENCRYPTION)
    message(STATUS "Encryption: Openssl")
elseif(ENABLE_COMMONCRYPTO_ENCRYPTION)
    add_definitions(-DENABLE_COMMONCRYPTO_ENCRYPTION)
    message(STATUS "Encryption: CommonCrypto")
elseif(ENABLE_INJECTED_ENCRYPTION)
    add_definitions(-DENABLE_INJECTED_ENCRYPTION)
    message(STATUS "Encryption: None")
    message(STATUS "You will need to inject an encryption implementation before making any http requests!")
endif()

project(aws-sdk-cpp-all)

# install setup
# This install section must come after the initial "project(..)" declaration since that's when the compiler settings are discovered; prior to that CMAKE_SIZEOF_VOID_P is empty
# install syntax (after building): cmake -DCMAKE_INSTALL_CONFIG_NAME=<Release/Debug> -DCMAKE_INSTALL_PREFIX=<install_root> -P cmake_install.cmake
if(PLATFORM_WINDOWS OR PLATFORM_LINUX)
    if(CMAKE_SIZEOF_VOID_P EQUAL 8)
        set(SDK_INSTALL_BINARY_PREFIX "${SDK_INSTALL_BINARY_PREFIX}/intel64")
    else()
        set(SDK_INSTALL_BINARY_PREFIX "${SDK_INSTALL_BINARY_PREFIX}/ia32")
    endif()
elseif(PLATFORM_ANDROID)
    if("${ANDROID_ABI}" STREQUAL "")
        message(FATAL_ERROR "No ABI set for Android build")
    endif()

    set(SDK_INSTALL_BINARY_PREFIX "${SDK_INSTALL_BINARY_PREFIX}/${ANDROID_ABI}")
endif()

message(STATUS "Install binary prefix: ${SDK_INSTALL_BINARY_PREFIX}")

if((BUILD_CURL AND NOT BUILD_OPENSSL) OR (NOT BUILD_CURL AND BUILD_OPENSSL))
    message(FATAL_ERROR "Inconsistent external library import settings for a platform that requires both curl and openssl. \
                         Curl and Openssl must both either be external imports or internally built as part of the SDK.")
endif()

if(ENABLE_OPENSSL_ENCRYPTION AND OPENSSL_INCLUDE_DIR AND OPENSSL_LIB_DIR)
    include_directories(${OPENSSL_INCLUDE_DIR})
    link_directories(${OPENSSL_LIB_DIR})
endif()

if(ENABLE_CURL_CLIENT AND CURL_INCLUDE_DIR AND CURL_LIB_DIR)
    include_directories(${CURL_INCLUDE_DIR})
    link_directories(${CURL_LIB_DIR})
endif()

# Compiler recognition
SET(COMPILER_MSVC 0)
SET(COMPILER_GCC 0)

# ToDo: extend as necessary and remove common assumptions
if(MSVC)
    SET(COMPILER_MSVC 1)
else()
    SET(COMPILER_GCC 1)
endif()

# Based on the FORCE_SHARED_CRT and BUILD_SHARED_LIBS options, make sure our compile/link flags bring in the right CRT library
# modified from gtest's version; while only the else clause is actually necessary, do both for completeness/future-proofing
macro(set_msvc_crt_settings)
    if(COMPILER_MSVC)
        foreach (var
                 CMAKE_CXX_FLAGS CMAKE_CXX_FLAGS_DEBUG CMAKE_CXX_FLAGS_RELEASE
                 CMAKE_CXX_FLAGS_MINSIZEREL CMAKE_CXX_FLAGS_RELWITHDEBINFO)
            if(BUILD_SHARED_LIBS OR FORCE_SHARED_CRT)
                string(REPLACE "/MT" "/MD" ${var} "${${var}}")
            else()
                string(REPLACE "/MD" "/MT" ${var} "${${var}}")
            endif()
        endforeach()
    endif()
endmacro()

set_msvc_crt_settings()


# cmake doesn't support maps, so we use list elements as key-value pairs; the ':' becomes a separator between key and value
set(C2J_LIST "")
list(APPEND C2J_LIST "acm:2015-12-08") 
list(APPEND C2J_LIST "apigateway:2015-07-09")
list(APPEND C2J_LIST "autoscaling:2011-01-01")
list(APPEND C2J_LIST "cloudformation:2010-05-15")
list(APPEND C2J_LIST "cloudfront:2016-01-28")
list(APPEND C2J_LIST "cloudhsm:2014-05-30")
list(APPEND C2J_LIST "cloudsearch:2013-01-01")
list(APPEND C2J_LIST "cloudsearchdomain:2013-01-01")
list(APPEND C2J_LIST "cloudtrail:2013-11-01")
list(APPEND C2J_LIST "codecommit:2015-04-13")
list(APPEND C2J_LIST "codedeploy:2014-10-06")
list(APPEND C2J_LIST "codepipeline:2015-07-09")
list(APPEND C2J_LIST "cognito-identity:2014-06-30")
list(APPEND C2J_LIST "cognito-sync:2014-06-30")
list(APPEND C2J_LIST "config:2014-11-12")
list(APPEND C2J_LIST "datapipeline:2012-10-29")
list(APPEND C2J_LIST "devicefarm:2015-06-23")
list(APPEND C2J_LIST "directconnect:2012-10-25")
list(APPEND C2J_LIST "dms:2016-01-01")
list(APPEND C2J_LIST "ds:2015-04-16")
list(APPEND C2J_LIST "dynamodb:2012-08-10")
if(NOT PLATFORM_ANDROID OR NOT CMAKE_HOST_WIN32)  # ec2 isn't building for android on windows atm due to an internal compiler error, TODO: investigate further
    list(APPEND C2J_LIST "ec2:2015-10-01")
endif()
list(APPEND C2J_LIST "ecr:2015-09-21")
list(APPEND C2J_LIST "ecs:2014-11-13")
list(APPEND C2J_LIST "elasticache:2015-02-02")
list(APPEND C2J_LIST "elasticbeanstalk:2010-12-01")
list(APPEND C2J_LIST "elasticfilesystem:2015-02-01")
list(APPEND C2J_LIST "elasticloadbalancing:2012-06-01")
list(APPEND C2J_LIST "elasticmapreduce:2009-03-31")
list(APPEND C2J_LIST "elastictranscoder:2012-09-25")
list(APPEND C2J_LIST "email:2010-12-01")
list(APPEND C2J_LIST "es:2015-01-01")
list(APPEND C2J_LIST "events:2015-10-07")
list(APPEND C2J_LIST "firehose:2015-08-04")
list(APPEND C2J_LIST "gamelift:2015-10-01")
list(APPEND C2J_LIST "glacier:2012-06-01")
list(APPEND C2J_LIST "iam:2010-05-08")
list(APPEND C2J_LIST "importexport:2010-06-01")
list(APPEND C2J_LIST "inspector:2015-08-18")
list(APPEND C2J_LIST "iot:2015-05-28")
list(APPEND C2J_LIST "kinesis:2013-12-02")
list(APPEND C2J_LIST "kms:2014-11-01")
list(APPEND C2J_LIST "lambda:2015-03-31")
list(APPEND C2J_LIST "logs:2014-03-28")
list(APPEND C2J_LIST "machinelearning:2014-12-12")
list(APPEND C2J_LIST "marketplacecommerceanalytics:2015-07-01")
list(APPEND C2J_LIST "meteringmarketplace:2016-01-14")
list(APPEND C2J_LIST "mobileanalytics:2014-06-05")
list(APPEND C2J_LIST "monitoring:2010-08-01")
list(APPEND C2J_LIST "opsworks:2013-02-18")
list(APPEND C2J_LIST "rds:2014-10-31")
list(APPEND C2J_LIST "redshift:2012-12-01")
list(APPEND C2J_LIST "route53:2013-04-01")
list(APPEND C2J_LIST "route53domains:2014-05-15")
list(APPEND C2J_LIST "s3:2006-03-01")
list(APPEND C2J_LIST "sdb:2009-04-15")
list(APPEND C2J_LIST "sns:2010-03-31")
list(APPEND C2J_LIST "sqs:2012-11-05")
list(APPEND C2J_LIST "ssm:2014-11-06")
list(APPEND C2J_LIST "storagegateway:2013-06-30")
list(APPEND C2J_LIST "sts:2011-06-15")
list(APPEND C2J_LIST "support:2013-04-15")
list(APPEND C2J_LIST "swf:2012-01-25")
list(APPEND C2J_LIST "waf:2015-08-24")
list(APPEND C2J_LIST "workspaces:2015-04-08")
list(APPEND C2J_LIST "cognito-idp:2016-04-18")
list(APPEND C2J_LIST "application-autoscaling:2016-02-06")

set(SDK_TEST_PROJECT_LIST "")
list(APPEND SDK_TEST_PROJECT_LIST "cognito-identity:aws-cpp-sdk-cognitoidentity-integration-tests")
list(APPEND SDK_TEST_PROJECT_LIST "dynamodb:aws-cpp-sdk-dynamodb-integration-tests")
list(APPEND SDK_TEST_PROJECT_LIST "identity-management:aws-cpp-sdk-identity-management-tests")
list(APPEND SDK_TEST_PROJECT_LIST "lambda:aws-cpp-sdk-lambda-integration-tests")
list(APPEND SDK_TEST_PROJECT_LIST "s3:aws-cpp-sdk-s3-integration-tests")
list(APPEND SDK_TEST_PROJECT_LIST "sqs:aws-cpp-sdk-sqs-integration-tests")
list(APPEND SDK_TEST_PROJECT_LIST "transfer:aws-cpp-sdk-transfer-tests")

set(SDK_DEPENDENCY_LIST "")
list(APPEND SDK_DEPENDENCY_LIST "access-management:iam")
list(APPEND SDK_DEPENDENCY_LIST "identity-management:cognito-identity")
list(APPEND SDK_DEPENDENCY_LIST "queues:sqs")
list(APPEND SDK_DEPENDENCY_LIST "transfer:s3")

set(TEST_DEPENDENCY_LIST "")
list(APPEND TEST_DEPENDENCY_LIST "identity-management:cognito-identity")
list(APPEND TEST_DEPENDENCY_LIST "lambda:access-management,cognito-identity,iam,kinesis")
list(APPEND TEST_DEPENDENCY_LIST "sqs:access-management,cognito-identity,iam")
list(APPEND TEST_DEPENDENCY_LIST "transfer:s3")

# make a list of the generated clients
set(GENERATED_SERVICE_LIST "")
foreach(GENERATED_C2J_SERVICE IN LISTS C2J_LIST)
    STRING(REGEX REPLACE "([^:]+):.*" "\\1" SERVICE_RESULT ${GENERATED_C2J_SERVICE})
    list(APPEND GENERATED_SERVICE_LIST ${SERVICE_RESULT})
endforeach()

# helper function that that gives primitive map functionality by treating a colon as the key-value separator, while the list semi-colon separates pairs
# to use, pass the list-map in as a third parameter (see helper functions below)
function(get_map_element KEY VALUE_VAR)
    foreach(ELEMENT_PAIR ${ARGN})
        STRING(REGEX REPLACE "([^:]+):.*" "\\1" KEY_RESULT ${ELEMENT_PAIR})
        if(${KEY_RESULT} STREQUAL ${KEY} )
            STRING(REGEX REPLACE "[^:]+:(.*)" "\\1" VALUE_RESULT ${ELEMENT_PAIR})
            set(${VALUE_VAR} "${VALUE_RESULT}" PARENT_SCOPE)
            return()
        endif()
    endforeach()
    set(${VALUE_VAR} "" PARENT_SCOPE)
endfunction(get_map_element)

# a bunch of key-value retrieval functions for the list-maps we defined above
function(get_c2j_date_for_service SERVICE_NAME C2J_DATE_VAR)
    get_map_element(${SERVICE_NAME} TEMP_VAR ${C2J_LIST})
    set(${C2J_DATE_VAR} "${TEMP_VAR}" PARENT_SCOPE)
endfunction()

function(get_test_project_for_service SERVICE_NAME TEST_PROJECT_NAME_VAR)
    get_map_element(${SERVICE_NAME} TEMP_VAR ${SDK_TEST_PROJECT_LIST})
    set(${TEST_PROJECT_NAME_VAR} "${TEMP_VAR}" PARENT_SCOPE)
endfunction()

function(get_dependencies_for_sdk PROJECT_NAME DEPENDENCY_LIST_VAR)
    get_map_element(${PROJECT_NAME} TEMP_VAR ${SDK_DEPENDENCY_LIST})
    set(${DEPENDENCY_LIST_VAR} "${TEMP_VAR}" PARENT_SCOPE)
endfunction()

function(get_dependencies_for_test TEST_NAME DEPENDENCY_LIST_VAR)
    get_map_element(${TEST_NAME} TEMP_VAR ${TEST_DEPENDENCY_LIST})
    set(${DEPENDENCY_LIST_VAR} "${TEMP_VAR}" PARENT_SCOPE)
endfunction()

# returns all sdks, including itself, that depend on the supplied sdk
function(get_sdks_depending_on SDK_NAME DEPENDING_SDKS_VAR)
    set(TEMP_SDK_LIST "${SDK_NAME}")
    foreach(SDK_DEP ${SDK_DEPENDENCY_LIST})
        STRING(REGEX REPLACE "([^:]+):.*" "\\1" KEY_RESULT ${SDK_DEP})
        STRING(REGEX REPLACE "[^:]+:(.*)" "\\1" VALUE_RESULT ${SDK_DEP})
        STRING(REPLACE "," ";" LIST_RESULT ${VALUE_RESULT})
        list(FIND LIST_RESULT ${SDK_NAME} FIND_INDEX)
        if(FIND_INDEX GREATER -1)
            list(APPEND TEMP_SDK_LIST ${KEY_RESULT})
        endif()
    endforeach()

    SET(${DEPENDING_SDKS_VAR} "${TEMP_SDK_LIST}" PARENT_SCOPE)
endfunction()

# when building a fixed target set, missing SDKs are an error
# when building "everything", we forgive missing SDKs; should this become an option instead?
if(BUILD_ONLY)
    set(SDK_BUILD_LIST ${BUILD_ONLY})

    foreach(TARGET IN LISTS BUILD_ONLY)
        message(STATUS "Considering ${TARGET}")
        get_dependencies_for_sdk(${TARGET} DEPENDENCY_LIST)
        if(DEPENDENCY_LIST)
            STRING(REPLACE "," ";" LIST_RESULT ${DEPENDENCY_LIST})
            foreach(DEPENDENCY IN LISTS LIST_RESULT)
                list(APPEND SDK_BUILD_LIST ${DEPENDENCY})
            endforeach()
        endif()

        get_dependencies_for_test(${TARGET} DEPENDENCY_LIST)
        if(DEPENDENCY_LIST)
            STRING(REPLACE "," ";" LIST_RESULT ${DEPENDENCY_LIST})
            foreach(DEPENDENCY IN LISTS LIST_RESULT)
                list(APPEND SDK_BUILD_LIST ${DEPENDENCY})
            endforeach()
        endif()
    endforeach()

    LIST(REMOVE_DUPLICATES SDK_BUILD_LIST)

    # make sure all the sdks/c2js are present; a missing sdk-directory or c2j file is a build error when building a manually-specified set
    foreach(SDK IN LISTS SDK_BUILD_LIST)
        SET(SDK_DIR "aws-cpp-sdk-${SDK}")
        if(NOT IS_DIRECTORY "${CMAKE_CURRENT_SOURCE_DIR}/${SDK_DIR}")
            message(FATAL "${SDK} is required for build, but ${SDK_DIR} directory is missing!")
        endif()

        get_c2j_date_for_service(${SDK} SDK_C2J_DATE)
        SET(SDK_C2J_FILE "${CMAKE_CURRENT_SOURCE_DIR}/code-generation/api-descriptions/${SDK}-${SDK_C2J_DATE}.normal.json")
        if(REGENERATE_CLIENTS AND SDK_C2J_DATE AND NOT (EXISTS ${SDK_C2J_FILE}))
            message(FATAL "${SDK} is required for build, but C2J file '${SDK_C2J_FILE}' is missing!")
        endif()
    endforeach()
else()
    set(TEMP_SDK_BUILD_LIST ${GENERATED_SERVICE_LIST})
    list(APPEND TEMP_SDK_BUILD_LIST "access-management")
    list(APPEND TEMP_SDK_BUILD_LIST "identity-management")
    list(APPEND TEMP_SDK_BUILD_LIST "queues")
    list(APPEND TEMP_SDK_BUILD_LIST "transfer")

    set(SDK_BUILD_LIST ${TEMP_SDK_BUILD_LIST})

    # remove any missing targets from the build list, factoring in dependencies appropriately
    foreach(SDK IN LISTS TEMP_SDK_BUILD_LIST)
        SET(REMOVE_SDK 0)

        get_c2j_date_for_service(${SDK} SDK_C2J_DATE)
        SET(SDK_C2J_FILE "${CMAKE_CURRENT_SOURCE_DIR}/code-generation/api-descriptions/${SDK}-${SDK_C2J_DATE}.normal.json")
        if(REGENERATE_CLIENTS AND SDK_C2J_DATE AND NOT (EXISTS ${SDK_C2J_FILE}))
            SET(REMOVE_SDK 1)
        endif()

        SET(SDK_DIR "aws-cpp-sdk-${SDK}")
        if(NOT REGENERATE_CLIENTS OR NOT SDK_C2J_DATE)
            if(NOT IS_DIRECTORY "${CMAKE_CURRENT_SOURCE_DIR}/${SDK_DIR}")
                SET(REMOVE_SDK 1)
            endif()
        endif()

        if(REMOVE_SDK)
            get_sdks_depending_on(${SDK} REMOVE_LIST)
            foreach(REMOVE_SDK IN LISTS REMOVE_LIST)
                list(REMOVE_ITEM SDK_BUILD_LIST ${REMOVE_SDK})
            endforeach()
        endif()
    endforeach()
endif()

# SDK_BUILD_LIST is now a list of present SDKs that can be processed unconditionally

if(ADD_CUSTOM_CLIENTS OR REGENERATE_CLIENTS)
    execute_process(
        COMMAND ${PYTHON_CMD} scripts/generate_sdks.py --prepareTools
            WORKING_DIRECTORY ${CMAKE_CURRENT_SOURCE_DIR}
    )
endif()

if(REGENERATE_CLIENTS)
    message(STATUS "Regenerating clients that have been selected for build.")

    execute_process( COMMAND ${PYTHON_CMD} scripts/wipe_generated_code.py  WORKING_DIRECTORY ${CMAKE_CURRENT_SOURCE_DIR} )

    foreach(SDK IN LISTS SDK_BUILD_LIST)
        get_c2j_date_for_service(${SDK} C2J_DATE)
        if(C2J_DATE)
            execute_process(
                COMMAND ${PYTHON_CMD} scripts/generate_sdks.py --serviceName ${SDK} --apiVersion ${C2J_DATE} --outputLocation ./
                WORKING_DIRECTORY ${CMAKE_CURRENT_SOURCE_DIR}
            )
        endif()
    endforeach()
endif()


macro(copyDlls exeName)
    if(PLATFORM_WINDOWS AND BUILD_SHARED_LIBS)
        foreach(arg ${ARGN})
            add_custom_command(TARGET ${exeName}
                    POST_BUILD
                    COMMAND ${CMAKE_COMMAND} -E copy_if_different
                    "${CMAKE_BINARY_DIR}/${arg}/$<CONFIGURATION>/${arg}.dll"
                    ${CMAKE_CURRENT_BINARY_DIR}/$<CONFIGURATION>/)
        endforeach()
    endif()
endmacro()

# this function is based on the unity build function described at: https://cheind.wordpress.com/2009/12/10/reducing-compilation-time-unity-builds/
function(enable_unity_build UNITY_SUFFIX SOURCE_FILES)
    set(files ${${SOURCE_FILES}})

    # Generate a unique filename for the unity build translation unit
    set(unity_build_file ${CMAKE_CURRENT_BINARY_DIR}/ub_${UNITY_SUFFIX}.cpp)

    # Exclude all translation units from compilation
    set_source_files_properties(${files} PROPERTIES HEADER_FILE_ONLY true)

    # Open the ub file
    FILE(WRITE ${unity_build_file} "// Unity Build generated by CMake\n")

    # Add include statement for each translation unit
    foreach(source_file ${files} )
        FILE( APPEND ${unity_build_file} "#include <${source_file}>\n")
    endforeach(source_file)

    # Complement list of translation units with the name of ub
    set(${SOURCE_FILES} ${${SOURCE_FILES}} ${unity_build_file} PARENT_SCOPE)
endfunction(enable_unity_build)


# In Windows, this dumps the CL and LINK command lines to the output - makes it much easier to
# check that CMake is passing in the right defines, paths, etc...
#
# set( CMAKE_VERBOSE_MAKEFILE 1 )

# Setup the project configurations.

get_filename_component(AWS_NATIVE_SDK_ROOT "${CMAKE_CURRENT_SOURCE_DIR}" ABSOLUTE)

set(CMAKE_CONFIGURATION_TYPES
        Debug                   # Setup for easy debugging. No optimizations.
        DebugOpt                # An optimized version of Debug.
        Release                 # Fully optimized, no debugging information.
        RelWithDebInfo          # A debuggable version of Release.
        MinSizeRel              # Like Release, but optimized for memory rather than speed.
        )

# pass this flag to the jsoncpp amalgamated source
add_definitions(-DJSON_USE_EXCEPTION=0)

if(NOT PLATFORM_WINDOWS)
    SET(CMAKE_CXX_FLAGS "${CMAKE_CXX_FLAGS} -std=c++11")
    SET(CMAKE_CXX_FLAGS "${CMAKE_CXX_FLAGS} -fno-exceptions")
    if(NOT BUILD_SHARED_LIBS)
        SET(CMAKE_CXX_FLAGS "${CMAKE_CXX_FLAGS} -fPIC")
    endif()
endif()

# warning control
if(PLATFORM_WINDOWS)
    if(MSVC)
        # some of the clients are exceeding the 16-bit code section limit when building x64 debug, so use /bigobj when we build
        set(CMAKE_CXX_FLAGS "${CMAKE_CXX_FLAGS} /bigobj")

        # warnings as errors, max warning level (4)
        if(NOT CMAKE_CXX_FLAGS MATCHES "/WX")
            set(CMAKE_CXX_FLAGS "${CMAKE_CXX_FLAGS} /WX")
        endif()

        # taken from http://stackoverflow.com/questions/2368811/how-to-set-warning-level-in-cmake
        if(CMAKE_CXX_FLAGS MATCHES "/W[0-4]")
            string(REGEX REPLACE "/W[0-4]" "/W4" CMAKE_CXX_FLAGS "${CMAKE_CXX_FLAGS}")
        else()
            set(CMAKE_CXX_FLAGS "${CMAKE_CXX_FLAGS} /W4")
        endif()

        #remove bogus errors at generation time if these variables haven't been manually set
        if(NOT CMAKE_CONFIGURATION_TYPES)
            set(CMAKE_CONFIGURATION_TYPES "Debug;Release;MinSizeRel;RelWithDebInfo")
        endif()
    
        if(NOT CMAKE_CXX_FLAGS_DEBUGOPT)
            set(CMAKE_CXX_FLAGS_DEBUGOPT "")
        endif()

        if(NOT CMAKE_EXE_LINKER_FLAGS_DEBUGOPT)
            set(CMAKE_EXE_LINKER_FLAGS_DEBUGOPT "")
        endif()

        if(NOT CMAKE_SHARED_LINKER_FLAGS_DEBUGOPT)
            set(CMAKE_SHARED_LINKER_FLAGS_DEBUGOPT "")
        endif()
    endif()
elseif(PLATFORM_LINUX OR PLATFORM_ANDROID OR PLATFORM_APPLE)
    # max warning level, warnings are errors, turn off unused private field. We have one for an empty class.    
    set(CMAKE_CXX_FLAGS "${CMAKE_CXX_FLAGS} -Wall -Werror -pedantic -Wextra")

    if(CMAKE_CXX_COMPILER_ID MATCHES "Clang")
        set(CMAKE_CXX_FLAGS "${CMAKE_CXX_FLAGS} -Wno-unused-private-field")
    endif()
endif()

if(PLATFORM_WINDOWS)
    if(NOT ENABLE_RTTI)
        string(REGEX REPLACE "/GR " " " CMAKE_CXX_FLAGS "${CMAKE_CXX_FLAGS}")
        set(CMAKE_CXX_FLAGS "${CMAKE_CXX_FLAGS} /GR-")
    endif()
else()
    set(CMAKE_CXX_FLAGS "${CMAKE_CXX_FLAGS} -fno-exceptions")
    if(MINIMIZE_SIZE)
        set(CMAKE_CXX_FLAGS_RELEASE "${CMAKE_CXX_FLAGS_RELEASE} -s")
    endif()
    if(NOT ENABLE_RTTI)
        set(CMAKE_CXX_FLAGS "${CMAKE_CXX_FLAGS} -fno-rtti")
    endif()
endif()

set(CORE_DIR "${CMAKE_CURRENT_SOURCE_DIR}/aws-cpp-sdk-core/")

# The NDK does not provide any http or crypto functionality out of the box; we build versions of zlib, openssl, and curl to account for this.
if(BUILD_CURL OR BUILD_OPENSSL)
    include(ExternalProject)

    set(EXTERNAL_CXX_FLAGS "-Wno-unused-private-field")
    set(EXTERNAL_C_FLAGS "")

    set(BASE_SDK_DIR ${CMAKE_SOURCE_DIR} CACHE STRING "Android build" FORCE)
    set(EXTERNAL_PROJECTS_DIR ${CMAKE_SOURCE_DIR}/external CACHE STRING "Android build" FORCE)

    # we patch the install process for each dependency to match what we need for 3rd party installation
    set(EXTERNAL_INSTALL_DIR ${CMAKE_SOURCE_DIR}/external)

    set(ZLIB_SOURCE_DIR ${CMAKE_SOURCE_DIR}/zlib CACHE INTERNAL "zlib source dir")
    set(ZLIB_INSTALL_DIR ${EXTERNAL_INSTALL_DIR}/zlib CACHE INTERNAL "zlib install dir")
    set(ZLIB_INCLUDE_DIR ${ZLIB_INSTALL_DIR}/include/zlib CACHE INTERNAL "zlib include dir")
    set(ZLIB_LIBRARY_DIR ${ZLIB_INSTALL_DIR}/lib/${SDK_INSTALL_BINARY_PREFIX}/${CMAKE_BUILD_TYPE} CACHE INTERNAL "zlib library dir")
    #set(ZLIB_DEFINES "-msse2 -mfpmath=sse" CACHE INTERNAL "zlib defines")

    set( ZLIB_INCLUDE_FLAGS "-isystem ${ZLIB_INCLUDE_DIR}" CACHE INTERNAL "compiler flags to find zlib includes")
    set( ZLIB_LINKER_FLAGS "-L${ZLIB_LIBRARY_DIR}" CACHE INTERNAL "linker flags to find zlib")

    #zlib
    #based on http://stackoverflow.com/questions/16842218/how-to-use-cmake-externalproject-add-or-alternatives-in-a-cross-platform-way
    #likely, some of the things here are unnecessary
    ExternalProject_Add(ZLIB
        SOURCE_DIR ${ZLIB_SOURCE_DIR}
        URL http://zlib.net/zlib-1.2.8.tar.gz
        URL_HASH "SHA256=36658cb768a54c1d4dec43c3116c27ed893e88b02ecfcb44f2166f9c0b7f2a0d"
        PATCH_COMMAND patch CMakeLists.txt < ${CMAKE_SOURCE_DIR}/android-build/patches/zlib/CMakeLists.patch
        CMAKE_ARGS
        -DCMAKE_TOOLCHAIN_FILE=${CMAKE_TOOLCHAIN_FILE}
        -DANDROID_NATIVE_API_LEVEL=${ANDROID_NATIVE_API_LEVEL}
        -DANDROID_ABI=${ANDROID_ABI}
        -DANDROID_TOOLCHAIN_NAME=${ANDROID_TOOLCHAIN_NAME}
        -DANDROID_STANDALONE_TOOLCHAIN=${ANDROID_STANDALONE_TOOLCHAIN}
        -DANDROID_STL=${ANDROID_STL}
        -DCMAKE_INSTALL_PREFIX=${ZLIB_INSTALL_DIR}
        -DCMAKE_CXX_FLAGS=${EXTERNAL_CXX_FLAGS}
        -DCMAKE_C_FLAGS=${EXTERNAL_C_FLAGS}
        -DCMAKE_BUILD_TYPE=${CMAKE_BUILD_TYPE}
        -DSDK_INSTALL_BINARY_PREFIX=${SDK_INSTALL_BINARY_PREFIX}
        -DBUILD_SHARED_LIBS=0
        )

    if(UNIX)
        set(ZLIB_NAME libz)
    else()
        set(ZLIB_NAME zlib)
    endif()

    add_library(zlib UNKNOWN IMPORTED)
    set_property(TARGET zlib PROPERTY IMPORTED_LOCATION ${ZLIB_LIBRARY_DIR}/${ZLIB_NAME}.a)

    #OpenSSL
    set(OPENSSL_SOURCE_DIR ${CMAKE_SOURCE_DIR}/openssl CACHE INTERNAL "openssl source dir")
    set(OPENSSL_INSTALL_DIR ${EXTERNAL_INSTALL_DIR}/openssl CACHE INTERNAL "openssl install dir")
    set(OPENSSL_INCLUDE_DIR ${OPENSSL_INSTALL_DIR}/include CACHE INTERNAL "openssl include dir")
    set(OPENSSL_LIBRARY_DIR ${OPENSSL_INSTALL_DIR}/lib/${SDK_INSTALL_BINARY_PREFIX}/${CMAKE_BUILD_TYPE} CACHE INTERNAL "openssl library dir")
    set(OPENSSL_CXX_FLAGS "${EXTERNAL_CXX_FLAGS} ${ZLIB_INCLUDE_FLAGS} -fPIE" CACHE INTERNAL "openssl")
    set(OPENSSL_C_FLAGS "${EXTERNAL_C_FLAGS} ${ZLIB_INCLUDE_FLAGS} -fPIE" CACHE INTERNAL "openssl")
    set(OPENSSL_EXE_LINKER_FLAGS "${CMAKE_EXE_LINKER_FLAGS} -fPIE -pie" CACHE INTERNAL "openssl")

    set(OPENSSL_INCLUDE_FLAGS "-isystem ${OPENSSL_INCLUDE_DIR} -isystem ${OPENSSL_INCLUDE_DIR}/openssl" CACHE INTERNAL "compiler flags to find openssl includes")
    set(OPENSSL_LINKER_FLAGS "-L${OPENSSL_LIBRARY_DIR}" CACHE INTERNAL "linker flags to find openssl")

    ExternalProject_Add(OPENSSL
        DEPENDS ZLIB
        SOURCE_DIR ${OPENSSL_SOURCE_DIR}
        GIT_REPOSITORY https://github.com/openssl/openssl.git
        GIT_TAG 902f3f50d051dfd6ebf009d352aaf581195caabf # 1.0.2g
        UPDATE_COMMAND cd ${CMAKE_SOURCE_DIR} && python android-build/configure_openssl_cmake.py
        CMAKE_ARGS
        -DCMAKE_TOOLCHAIN_FILE=${CMAKE_TOOLCHAIN_FILE}
        -DANDROID_NATIVE_API_LEVEL=${ANDROID_NATIVE_API_LEVEL}
        -DANDROID_ABI=${ANDROID_ABI}
        -DANDROID_TOOLCHAIN_NAME=${ANDROID_TOOLCHAIN_NAME}
        -DANDROID_STANDALONE_TOOLCHAIN=${ANDROID_STANDALONE_TOOLCHAIN}
        -DANDROID_STL=${ANDROID_STL}
        -DCMAKE_INSTALL_PREFIX=${OPENSSL_INSTALL_DIR}
        -DCMAKE_CXX_FLAGS=${OPENSSL_CXX_FLAGS}
        -DCMAKE_C_FLAGS=${OPENSSL_C_FLAGS}
        -DCMAKE_EXE_LINKER_FLAGS=${OPENSSL_EXE_LINKER_FLAGS}
        -DCMAKE_BUILD_TYPE=${CMAKE_BUILD_TYPE}
        -DSDK_INSTALL_BINARY_PREFIX=${SDK_INSTALL_BINARY_PREFIX}
        -DBUILD_SHARED_LIBS=0
        )

    add_library(ssl UNKNOWN IMPORTED)
    set_property(TARGET ssl PROPERTY IMPORTED_LOCATION ${OPENSSL_LIBRARY_DIR}/libssl.a)
    add_library(crypto UNKNOWN IMPORTED)
    set_property(TARGET crypto PROPERTY IMPORTED_LOCATION ${OPENSSL_LIBRARY_DIR}/libcrypto.a)

    #curl
    set(CURL_SOURCE_DIR ${CMAKE_SOURCE_DIR}/curl CACHE INTERNAL "libcurl source dir")
    set(CURL_INSTALL_DIR ${EXTERNAL_INSTALL_DIR}/curl CACHE INTERNAL "libcurl install dir")
    set(CURL_INCLUDE_DIR ${CURL_INSTALL_DIR}/include CACHE INTERNAL "libcurl include dir")
    set(CURL_LIBRARY_DIR ${CURL_INSTALL_DIR}/lib/${SDK_INSTALL_BINARY_PREFIX}/${CMAKE_BUILD_TYPE} CACHE INTERNAL "libcurl library dir")

    set( CURL_STATIC_LINKER_FLAGS "${CMAKE_STATIC_LINKER_FLAGS}" CACHE INTERNAL "" )
    set( CURL_SHARED_LINKER_FLAGS "${CMAKE_SHARED_LINKER_FLAGS}" CACHE INTERNAL "" )

    set( CURL_CXX_FLAGS "${EXTERNAL_CXX_FLAGS} ${OPENSSL_INCLUDE_FLAGS} ${ZLIB_INCLUDE_FLAGS} -Wno-unused-value -fPIE ${ZLIB_LINKER_FLAGS} ${OPENSSL_LINKER_FLAGS}" CACHE INTERNAL "")
    set( CURL_C_FLAGS "${EXTERNAL_C_FLAGS}  ${OPENSSL_INCLUDE_FLAGS} ${ZLIB_INCLUDE_FLAGS} -Wno-unused-value -fPIE ${ZLIB_LINKER_FLAGS} ${OPENSSL_LINKER_FLAGS}" CACHE INTERNAL "")
    set( CURL_EXE_LINKER_FLAGS "${CMAKE_EXE_LINKER_FLAGS} -fPIE -pie ${ZLIB_LINKER_FLAGS} ${OPENSSL_LINKER_FLAGS}" CACHE INTERNAL "" )

    ExternalProject_Add(CURL
            DEPENDS ZLIB OPENSSL
            SOURCE_DIR ${CURL_SOURCE_DIR}
            GIT_REPOSITORY https://github.com/bagder/curl.git
            GIT_TAG 9819cec61b00cc872136ea5faf469627b3b87e69  # 7.48.0
            UPDATE_COMMAND ""
            PATCH_COMMAND patch lib/CMakeLists.txt < ${CMAKE_SOURCE_DIR}/android-build/patches/curl/lib/CMakeLists.patch && patch src/CMakeLists.txt < ${CMAKE_SOURCE_DIR}/android-build/patches/curl/src/CMakeLists.patch
            CMAKE_ARGS
            -C ${CMAKE_SOURCE_DIR}/android-build/CurlAndroidCrossCompile.cmake
            -DCMAKE_TOOLCHAIN_FILE=${CMAKE_TOOLCHAIN_FILE}
            -DANDROID_NATIVE_API_LEVEL=${ANDROID_NATIVE_API_LEVEL}
            -DANDROID_ABI=${ANDROID_ABI}
            -DANDROID_TOOLCHAIN_NAME=${ANDROID_TOOLCHAIN_NAME}
            -DANDROID_STANDALONE_TOOLCHAIN=${ANDROID_STANDALONE_TOOLCHAIN}
            -DANDROID_STL=${ANDROID_STL}
            -DCMAKE_INSTALL_PREFIX=${CURL_INSTALL_DIR}
            -DCMAKE_CXX_FLAGS=${CURL_CXX_FLAGS}
            -DCMAKE_C_FLAGS=${CURL_C_FLAGS}
            -DCMAKE_STATIC_LINKER_FLAGS=${CURL_STATIC_LINKER_FLAGS}
            -DCMAKE_SHARED_LINKER_FLAGS=${CURL_SHARED_LINKER_FLAGS}
            -DCMAKE_EXE_LINKER_FLAGS=${CURL_EXE_LINKER_FLAGS}
            -DCMAKE_BUILD_TYPE=${CMAKE_BUILD_TYPE}
            -DOPENSSL_ROOT_DIR=${OPENSSL_SOURCE_DIR}
            -DOPENSSL_INCLUDE_DIR=${OPENSSL_INCLUDE_DIR}
            -DCURL_STATICLIB=ON
            -DBUILD_CURL_EXE=ON
            -DBUILD_CURL_TESTS=OFF
            -DSDK_INSTALL_BINARY_PREFIX=${SDK_INSTALL_BINARY_PREFIX}
            )

    add_library(curl UNKNOWN IMPORTED)
    set_property(TARGET curl PROPERTY IMPORTED_LOCATION ${CURL_LIBRARY_DIR}/libcurl.a)
endif()

# special windows build options:
#   debug info: pdbs with dlls, embedded in static libs
#   release optimisations to purely focus on size, override debug info settings as necessary
if(PLATFORM_WINDOWS)
    if(BUILD_SHARED_LIBS)
        set(CMAKE_CXX_FLAGS_RELEASE "${CMAKE_CXX_FLAGS_RELEASE} /Zi")
        set(CMAKE_SHARED_LINKER_FLAGS_RELEASE "${CMAKE_SHARED_LINKER_FLAGS_RELEASE} /DEBUG /OPT:REF /OPT:ICF")
    else()
        if(CMAKE_CXX_FLAGS MATCHES "/Zi")
            string(REGEX REPLACE "/Zi" "" CMAKE_CXX_FLAGS "${CMAKE_CXX_FLAGS}")
        endif()
        if(CMAKE_CXX_FLAGS_DEBUG MATCHES "/Zi")
            message(STATUS "Clearing pdb setting")
            string(REGEX REPLACE "/Zi" "" CMAKE_CXX_FLAGS_DEBUG "${CMAKE_CXX_FLAGS_DEBUG}")
        endif()

        # put Z7 in config-specific flags so we can strip from release if we're concerned about size
        set(CMAKE_CXX_FLAGS_DEBUG "${CMAKE_CXX_FLAGS_DEBUG} /Z7")
        set(CMAKE_CXX_FLAGS_RELEASE "${CMAKE_CXX_FLAGS_RELEASE} /Z7")
    endif()

    if(MINIMIZE_SIZE)
        # strip debug info from release
        string(REGEX REPLACE "/Z[a-zA-Z0-9]" "" CMAKE_CXX_FLAGS_RELEASE "${CMAKE_CXX_FLAGS_RELEASE}")
        string(REGEX REPLACE "/DEBUG" "" CMAKE_SHARED_LINKER_FLAGS_RELEASE "${CMAKE_SHARED_LINKER_FLAGS_RELEASE}")

        # strip optimization settings and replace with
        string(REGEX REPLACE "/O[a-zA-Z0-9]*" "" CMAKE_CXX_FLAGS_RELEASE "${CMAKE_CXX_FLAGS_RELEASE}")

        # pure size flags
        set(CMAKE_CXX_FLAGS_RELEASE "${CMAKE_CXX_FLAGS_RELEASE} /O1 /Ob0 /Os")
    endif()
endif()


# default libraries to link in per-platform
if(PLATFORM_WINDOWS)
    set(PLATFORM_DEP_LIBS Userenv )
elseif(PLATFORM_LINUX OR PLATFORM_APPLE)
    set(PLATFORM_DEP_LIBS pthread)
elseif(PLATFORM_ANDROID)
    set(PLATFORM_DEP_LIBS log atomic)
endif()

# encryption related libraries
if(ENABLE_BCRYPT_ENCRYPTION)
    set(CRYPTO_LIBS Bcrypt)
elseif(ENABLE_OPENSSL_ENCRYPTION)
    set(CRYPTO_LIBS ssl crypto z )
endif()

# client-related libraries
if(ENABLE_CURL_CLIENT)
    if(PLATFORM_WINDOWS)
        set(CLIENT_LIBS ${CLIENT_LIBS} libcurl)
    else()
        set(CLIENT_LIBS ${CLIENT_LIBS} curl)
    endif()
elseif(ENABLE_WINDOWS_CLIENT)
    set(CLIENT_LIBS ${CLIENT_LIBS} Wininet winhttp)
endif()

LIST(APPEND EXPORTS "")

#sdks
add_subdirectory(aws-cpp-sdk-core)
LIST(APPEND EXPORTS "aws-cpp-sdk-core")
add_subdirectory(testing-resources)
add_subdirectory(aws-cpp-sdk-core-tests)

foreach(SDK IN LISTS SDK_BUILD_LIST)
    SET(SDK_DIR "aws-cpp-sdk-${SDK}")
    add_subdirectory("${SDK_DIR}")
    LIST(APPEND EXPORTS "${SDK_DIR}")
endforeach()

#at this point, if user has specified some customized clients, generate them and add them to the build here.
foreach(custom_client ${ADD_CUSTOM_CLIENTS})
    message(STATUS "${custom_client}")
    STRING(REGEX MATCHALL "serviceName=(.*), ?version=(.*)" CLIENT_MATCHES "${custom_client}")
    SET(C_LEN 0)
    LIST(LENGTH CLIENT_MATCHES C_LEN)
    if(CMAKE_MATCH_COUNT GREATER 0)
        SET(C_SERVICE_NAME ${CMAKE_MATCH_1})
        SET(C_VERSION ${CMAKE_MATCH_2})
        message(STATUS "generating client for ${C_SERVICE_NAME} version ${C_VERSION}")
        execute_process(
            COMMAND ${PYTHON_CMD} scripts/generate_sdks.py --serviceName ${C_SERVICE_NAME} --apiVersion ${C_VERSION} --outputLocation ./
            WORKING_DIRECTORY ${CMAKE_CURRENT_SOURCE_DIR}
        )

        STRING(CONCAT C_DIR "aws-cpp-sdk-" ${C_SERVICE_NAME})
        add_subdirectory(${C_DIR})
    endif()

endforeach(custom_client)

#testing
if(PLATFORM_ANDROID AND NOT BUILD_SHARED_LIBS)
    add_subdirectory(android-unified-tests)
else()
    foreach(SDK IN LISTS SDK_BUILD_LIST)
        get_test_project_for_service(${SDK} TEST_PROJECT)
        if(TEST_PROJECT) 
            # before we add the test, make sure all of its dependencies are present
            set(ADD_TEST 1)
            get_dependencies_for_test(${SDK} DEPENDENCY_LIST)
            if(DEPENDENCY_LIST)
                STRING(REPLACE "," ";" LIST_RESULT ${DEPENDENCY_LIST})
                foreach(DEPENDENCY IN LISTS LIST_RESULT)
                    list(FIND SDK_BUILD_LIST ${DEPENDENCY} DEPENDENCY_INDEX)
                    if(DEPENDENCY_INDEX LESS 0)
                        set(ADD_TEST 0)
                    endif()
                endforeach()
            endif()

            if(ADD_TEST)
                add_subdirectory(${TEST_PROJECT})
            endif()
        endif()
     endforeach()
endif()

export(TARGETS ${EXPORTS} FILE aws-sdk-cpp-config.cmake)<|MERGE_RESOLUTION|>--- conflicted
+++ resolved
@@ -139,19 +139,6 @@
 	    message(STATUS "Android toolchain unspecified, defaulting to ${ANDROID_TOOLCHAIN_NAME}")
     endif()
 
-<<<<<<< HEAD
-    if(NOT ANDROID_STL)
-        if(FORCE_SHARED_CRT OR BUILD_SHARED_LIBS)
-            SET(ANDROID_STL "libc++_shared")
-        else()
-            SET(ANDROID_STL "libc++_static")
-        endif()
-    endif()
-
-    # minimum API level the native SDK will work against
-    if(NOT ANDROID_NATIVE_API_LEVEL)
-        set(ANDROID_NATIVE_API_LEVEL "android-21")
-=======
     if(ANDROID_STL MATCHES "libc" OR NOT ANDROID_STL)
         if(FORCE_SHARED_CRT OR BUILD_SHARED_LIBS)
             SET(ANDROID_STL "libc++_shared" CACHE STRING "" FORCE)
@@ -182,7 +169,6 @@
         set(STANDALONE_TOOLCHAIN_STL "gnustl")
     else()
         message(FATAL_ERROR "Invalid value for ANDROID_STL: ${ANDROID_STL}")
->>>>>>> 049425b1
     endif()
 
     message(STATUS "Android std lib: ${ANDROID_STL}")
@@ -266,39 +252,6 @@
 endif()
 
 
-<<<<<<< HEAD
-=======
-# Compiler recognition
-SET(COMPILER_MSVC 0)
-SET(COMPILER_GCC 0)
-
-# ToDo: extend as necessary and remove common assumptions
-if(MSVC)
-    SET(COMPILER_MSVC 1)
-else()
-    SET(COMPILER_GCC 1)
-endif()
-
-# Based on the FORCE_SHARED_CRT and BUILD_SHARED_LIBS options, make sure our compile/link flags bring in the right CRT library
-# modified from gtest's version; while only the else clause is actually necessary, do both for completeness/future-proofing
-macro(set_msvc_crt_settings)
-    if(COMPILER_MSVC)
-        foreach (var
-                 CMAKE_CXX_FLAGS CMAKE_CXX_FLAGS_DEBUG CMAKE_CXX_FLAGS_RELEASE
-                 CMAKE_CXX_FLAGS_MINSIZEREL CMAKE_CXX_FLAGS_RELWITHDEBINFO)
-            if(BUILD_SHARED_LIBS OR FORCE_SHARED_CRT)
-                string(REPLACE "/MT" "/MD" ${var} "${${var}}")
-            else()
-            string(REPLACE "/MD" "/MT" ${var} "${${var}}")
-            endif()
-        endforeach()
-    endif()
-endmacro()
-
-set_msvc_crt_settings()
-
-
->>>>>>> 049425b1
 # Http client control
 # After this section runs, client availability is technically platform-independent (ie we use the client #defines rather than a mess of platform #defines)
 # On Windows, set CURL_INCLUDE_DIR and CURL_LIB_DIR appropriately in order to enable the curl client
